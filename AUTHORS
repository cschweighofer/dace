--- conflicted
+++ resolved
@@ -24,10 +24,7 @@
 Valentin Anklin
 Andreas Kuster
 Thomas Baumann
-<<<<<<< HEAD
+Berke Ates
 Stefan Scholbe
-=======
-Berke Ates
->>>>>>> 188f541d
 
 and other contributors listed in https://github.com/spcl/dace/graphs/contributors
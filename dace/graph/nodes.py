""" Contains classes implementing the different types of nodes of the stateful
    dataflow multigraph representation. """

import ast
from copy import deepcopy as dcpy
import dace
import itertools
import dace.serialize
from typing import Any, Dict, Set
from dace.graph import dot, graph
from dace.frontend.python.astutils import unparse
from dace.properties import (
<<<<<<< HEAD
    Property, CodeProperty, LambdaProperty, ParamsProperty, RangeProperty,
    DebugInfoProperty, SetProperty, make_properties, indirect_properties,
    DataProperty, SymbolicProperty, ListProperty, SDFGReferenceProperty,
    LibraryImplementationProperty)
=======
    Property, CodeProperty, LambdaProperty, RangeProperty, DebugInfoProperty,
    SetProperty, make_properties, indirect_properties, DataProperty,
    SymbolicProperty, ListProperty, SDFGReferenceProperty, DictProperty)
>>>>>>> 56e4bd8d
from dace.frontend.operations import detect_reduction_type
from dace import data, subsets as sbs, dtypes
import pydoc

# -----------------------------------------------------------------------------


@make_properties
class Node(object):
    """ Base node class. """

    in_connectors = SetProperty(
        str, default=set(), desc="A set of input connectors for this node.")
    out_connectors = SetProperty(
        str, default=set(), desc="A set of output connectors for this node.")

    def __init__(self, in_connectors=None, out_connectors=None):
        self.in_connectors = in_connectors or set()
        self.out_connectors = out_connectors or set()

    def __str__(self):
        if hasattr(self, 'label'):
            return self.label
        else:
            return type(self).__name__

    def validate(self, sdfg, state):
        pass

    def to_json(self, parent):
        labelstr = str(self)
        typestr = getattr(self, '__jsontype__', str(type(self).__name__))

        scope_entry_node = parent.entry_node(self)
        if scope_entry_node is not None:
            ens = parent.exit_nodes(parent.entry_node(self))
            scope_exit_nodes = [str(parent.node_id(x)) for x in ens]
            scope_entry_node = str(parent.node_id(scope_entry_node))
        else:
            scope_entry_node = None
            scope_exit_nodes = []

        # The scope exit of an entry node is the matching exit node
        if isinstance(self, EntryNode):
            scope_exit_nodes = [
                str(parent.node_id(x)) for x in parent.exit_nodes(self)
            ]

        retdict = {
            "type": typestr,
            "label": labelstr,
            "attributes": dace.serialize.all_properties_to_json(self),
            "id": parent.node_id(self),
            "scope_entry": scope_entry_node,
            "scope_exits": scope_exit_nodes
        }
        return retdict

    def __repr__(self):
        return type(self).__name__ + ' (' + self.__str__() + ')'

    def add_in_connector(self, connector_name: str):
        """ Adds a new input connector to the node. The operation will fail if
            a connector (either input or output) with the same name already
            exists in the node.

            :param connector_name: The name of the new connector.
            :return: True if the operation is successful, otherwise False.
        """

        if (connector_name in self.in_connectors
                or connector_name in self.out_connectors):
            return False
        connectors = self.in_connectors
        connectors.add(connector_name)
        self.in_connectors = connectors
        return True

    def add_out_connector(self, connector_name: str):
        """ Adds a new output connector to the node. The operation will fail if
            a connector (either input or output) with the same name already
            exists in the node.

            :param connector_name: The name of the new connector.
            :return: True if the operation is successful, otherwise False.
        """

        if (connector_name in self.in_connectors
                or connector_name in self.out_connectors):
            return False
        connectors = self.out_connectors
        connectors.add(connector_name)
        self.out_connectors = connectors
        return True

    def remove_in_connector(self, connector_name: str):
        """ Removes an input connector from the node.
            :param connector_name: The name of the connector to remove.
            :return: True if the operation was successful.
        """

        if connector_name in self.in_connectors:
            connectors = self.in_connectors
            connectors.remove(connector_name)
            self.in_connectors = connectors
        return True

    def remove_out_connector(self, connector_name: str):
        """ Removes an output connector from the node.
            :param connector_name: The name of the connector to remove.
            :return: True if the operation was successful.
        """

        if connector_name in self.out_connectors:
            connectors = self.out_connectors
            connectors.remove(connector_name)
            self.out_connectors = connectors
        return True

    def _next_connector_int(self) -> int:
        """ Returns the next unused connector ID (as an integer). Used for
            filling connectors when adding edges to scopes. """
        next_number = 1
        for conn in itertools.chain(self.in_connectors, self.out_connectors):
            if conn.startswith('IN_'):
                cconn = conn[3:]
            elif conn.startswith('OUT_'):
                cconn = conn[4:]
            else:
                continue
            try:
                curconn = int(cconn)
                if curconn >= next_number:
                    next_number = curconn + 1
            except (TypeError, ValueError):  # not integral
                continue
        return next_number

    def next_connector(self) -> str:
        """ Returns the next unused connector ID (as a string). Used for
            filling connectors when adding edges to scopes. """
        return str(self._next_connector_int())

    def last_connector(self) -> str:
        """ Returns the last used connector ID (as a string). Used for
            filling connectors when adding edges to scopes. """
        return str(self._next_connector_int() - 1)


# ------------------------------------------------------------------------------


@make_properties
class AccessNode(Node):
    """ A node that accesses data in the SDFG. Denoted by a circular shape. """

    access = Property(
        choices=dtypes.AccessType,
        desc="Type of access to this array",
        default=dtypes.AccessType.ReadWrite)
    setzero = Property(dtype=bool, desc="Initialize to zero", default=False)
    debuginfo2 = DebugInfoProperty()
    data = DataProperty(desc="Data (array, stream, scalar) to access")

    def __init__(self,
                 data,
                 access=dtypes.AccessType.ReadWrite,
                 debuginfo=None):
        super(AccessNode, self).__init__()

        # Properties
        self.debuginfo2 = debuginfo
        self.access = access
        if not isinstance(data, str):
            raise TypeError('Data for AccessNode must be a string')
        self.data = data

    @staticmethod
    def from_json(json_obj, context=None):
        ret = AccessNode("Nodata")
        dace.serialize.set_properties_from_json(ret, json_obj, context=context)
        return ret

    def __deepcopy__(self, memo):
        node = object.__new__(AccessNode)
        node._access = self._access
        node._data = self._data
        node._setzero = self._setzero
        node._in_connectors = self._in_connectors
        node._out_connectors = self._out_connectors
        node.debuginfo2 = dcpy(self.debuginfo2)
        return node

    @property
    def label(self):
        return self.data

    def __label__(self, sdfg, state):
        return self.data

    def desc(self, sdfg):
        from dace.sdfg import SDFGState, ScopeSubgraphView
        if isinstance(sdfg, (SDFGState, ScopeSubgraphView)):
            sdfg = sdfg.parent
        return sdfg.arrays[self.data]

    def draw_node(self, sdfg, graph):
        desc = self.desc(sdfg)
        if isinstance(desc, data.Stream):
            return dot.draw_node(
                sdfg, graph, self, shape="oval", style='dashed')
        elif desc.transient:
            return dot.draw_node(sdfg, graph, self, shape="oval")
        else:
            return dot.draw_node(sdfg, graph, self, shape="oval", style='bold')

    def validate(self, sdfg, state):
        if self.data not in sdfg.arrays:
            raise KeyError('Array "%s" not found in SDFG' % self.data)


# ------------------------------------------------------------------------------


@make_properties
class CodeNode(Node):
    """ A node that contains runnable code with acyclic external data
        dependencies. May either be a tasklet or a nested SDFG, and
        denoted by an octagonal shape. """

    label = Property(dtype=str, desc="Name of the CodeNode")
    location = Property(
        dtype=str,
        desc="CodeNode execution location descriptor",
        allow_none=True)
    environments = SetProperty(
        str,
        desc="Environments required by CMake to build and run this code node.",
        default=set())

    def __init__(self, label="", location=None, inputs=None, outputs=None):
        super(CodeNode, self).__init__(inputs or set(), outputs or set())
        # Properties
        self.label = label
        self.location = location


@make_properties
class Tasklet(CodeNode):
    """ A node that contains a tasklet: a functional computation procedure
        that can only access external data specified using connectors.

        Tasklets may be implemented in Python, C++, or any supported
        language by the code generator.
    """

    code = CodeProperty(desc="Tasklet code", default="")
    code_global = CodeProperty(
        desc="Global scope code needed for tasklet execution", default="")
    code_init = CodeProperty(
        desc="Extra code that is called on DaCe runtime initialization",
        default="")
    code_exit = CodeProperty(
        desc="Extra code that is called on DaCe runtime cleanup", default="")
    debuginfo = DebugInfoProperty()

    instrument = Property(
        choices=dtypes.InstrumentationType,
        desc="Measure execution statistics with given method",
        default=dtypes.InstrumentationType.No_Instrumentation)

    def __init__(self,
                 label,
                 inputs=None,
                 outputs=None,
                 code="",
                 language=dtypes.Language.Python,
                 code_global="",
                 code_init="",
                 code_exit="",
                 location="-1",
                 debuginfo=None):
        super(Tasklet, self).__init__(label, location, inputs, outputs)

        # Properties
        # Set the language directly
        #self.language = language
        self.code = {'code_or_block': code, 'language': language}

        self.code_global = {'code_or_block': code_global, 'language': language}
        self.code_init = {'code_or_block': code_init, 'language': language}
        self.code_exit = {'code_or_block': code_exit, 'language': language}
        self.debuginfo = debuginfo

    @property
    def language(self):
        return self._code['language']

    @staticmethod
    def from_json(json_obj, context=None):
        ret = Tasklet("dummylabel")
        dace.serialize.set_properties_from_json(ret, json_obj, context=context)
        return ret

    @property
    def name(self):
        return self._label

    def draw_node(self, sdfg, graph):
        return dot.draw_node(sdfg, graph, self, shape="octagon")

    def validate(self, sdfg, state):
        if not data.validate_name(self.label):
            raise NameError('Invalid tasklet name "%s"' % self.label)
        for in_conn in self.in_connectors:
            if not data.validate_name(in_conn):
                raise NameError('Invalid input connector "%s"' % in_conn)
        for out_conn in self.out_connectors:
            if not data.validate_name(out_conn):
                raise NameError('Invalid output connector "%s"' % out_conn)

    def __str__(self):
        if not self.label:
            return "--Empty--"
        else:
            return self.label


@make_properties
class EmptyTasklet(Tasklet):
    """ A special tasklet that contains no code. Used for filling empty states
        in an SDFG. """

    def __init__(self, label=""):
        super(EmptyTasklet, self).__init__(label)

    def draw_node(self, sdfg, graph):
        return dot.draw_node(sdfg, graph, self, style="invis", shape="octagon")

    def validate(self, sdfg, state):
        pass

    @staticmethod
    def from_json(json_obj, context=None):
        ret = EmptyTasklet("dummylabel")
        dace.serialize.set_properties_from_json(ret, json_obj, context=context)
        return ret


# ------------------------------------------------------------------------------


@make_properties
class NestedSDFG(CodeNode):
    """ An SDFG state node that contains an SDFG of its own, runnable using
        the data dependencies specified using its connectors.

        It is encouraged to use nested SDFGs instead of coarse-grained tasklets
        since they are analyzable with respect to transformations.

        @note: A nested SDFG cannot create recursion (one of its parent SDFGs).
    """

    # NOTE: We cannot use SDFG as the type because of an import loop
    sdfg = SDFGReferenceProperty(desc="The SDFG", allow_none=True)
    schedule = Property(
        dtype=dtypes.ScheduleType,
        desc="SDFG schedule",
        allow_none=True,
        choices=dtypes.ScheduleType,
        from_string=lambda x: dtypes.ScheduleType[x],
        default=dtypes.ScheduleType.Default)
<<<<<<< HEAD
=======
    location = Property(dtype=str, desc="SDFG execution location descriptor")
    symbol_mapping = DictProperty(
        key_type=str,
        value_type=dace.symbolic.pystr_to_symbolic,
        desc="Mapping between internal symbols and their values, expressed as "
        "symbolic expressions")
>>>>>>> 56e4bd8d
    debuginfo = DebugInfoProperty()
    is_collapsed = Property(
        dtype=bool,
        desc="Show this node/scope/state as collapsed",
        default=False)

    instrument = Property(
        choices=dtypes.InstrumentationType,
        desc="Measure execution statistics with given method",
        default=dtypes.InstrumentationType.No_Instrumentation)

    def __init__(self,
                 label,
                 sdfg,
                 inputs: Set[str],
                 outputs: Set[str],
                 symbol_mapping: Dict[str, Any] = None,
                 schedule=dtypes.ScheduleType.Default,
                 location="-1",
                 debuginfo=None):
        super(NestedSDFG, self).__init__(label, location, inputs, outputs)

        # Properties
        self.sdfg = sdfg
        self.symbol_mapping = symbol_mapping or {}
        self.schedule = schedule
        self.debuginfo = debuginfo

    @staticmethod
    def from_json(json_obj, context=None):
        from dace import SDFG  # Avoid import loop

        # We have to load the SDFG first.
        ret = NestedSDFG("nolabel", SDFG('nosdfg'), set(), set())

        dace.serialize.set_properties_from_json(ret, json_obj, context)

        if context and 'sdfg_state' in context:
            ret.sdfg.parent = context['sdfg_state']
        if context and 'sdfg' in context:
            ret.sdfg.parent_sdfg = context['sdfg']

        ret.sdfg.update_sdfg_list([])

        return ret

    def draw_node(self, sdfg, graph):
        return dot.draw_node(sdfg, graph, self, shape="doubleoctagon")

    def __str__(self):
        if not self.label:
            return "SDFG"
        else:
            return self.label

    def validate(self, sdfg, state):
        if not data.validate_name(self.label):
            raise NameError('Invalid nested SDFG name "%s"' % self.label)
        for in_conn in self.in_connectors:
            if not data.validate_name(in_conn):
                raise NameError('Invalid input connector "%s"' % in_conn)
        for out_conn in self.out_connectors:
            if not data.validate_name(out_conn):
                raise NameError('Invalid output connector "%s"' % out_conn)
        connectors = self.in_connectors | self.out_connectors
        for dname, desc in self.sdfg.arrays.items():
            # TODO(later): Disallow scalars without access nodes (so that this
            #              check passes for them too).
            if isinstance(desc, data.Scalar):
                continue
            if not desc.transient and dname not in connectors:
                raise NameError('Data descriptor "%s" not found in nested '
                                'SDFG connectors' % dname)

        # Validate undefined symbols
        symbols = set(
            k for k in self.sdfg.undefined_symbols(False).keys()
            if k not in connectors)
        missing_symbols = [s for s in symbols if s not in self.symbol_mapping]
        if missing_symbols:
            raise ValueError(
                'Missing symbols on nested SDFG: %s' % (missing_symbols))

        # Recursively validate nested SDFG
        self.sdfg.validate()


# ------------------------------------------------------------------------------


# Scope entry class
class EntryNode(Node):
    """ A type of node that opens a scope (e.g., Map or Consume). """

    def validate(self, sdfg, state):
        self.map.validate(sdfg, state, self)


# ------------------------------------------------------------------------------


# Scope exit class
class ExitNode(Node):
    """ A type of node that closes a scope (e.g., Map or Consume). """

    def validate(self, sdfg, state):
        self.map.validate(sdfg, state, self)


# ------------------------------------------------------------------------------


@dace.serialize.serializable
class MapEntry(EntryNode):
    """ Node that opens a Map scope.
        @see: Map
    """

    def __init__(self, map, dynamic_inputs=None):
        super(MapEntry, self).__init__(dynamic_inputs or set())
        if map is None:
            raise ValueError("Map for MapEntry can not be None.")
        self._map = map

    @staticmethod
    def map_type():
        return Map

    @classmethod
    def from_json(clc, json_obj, context=None):
        m = clc.map_type()("", [], [])
        ret = clc(map=m)

        try:
            # Set map reference to map exit
            nid = int(json_obj['scope_exits'][0])
            exit_node = context['sdfg_state'].node(nid)
            exit_node.map = m
        except IndexError:  # Exit node has a higher node ID
            # Connection of the scope nodes handled in MapExit
            pass

        dace.serialize.set_properties_from_json(ret, json_obj, context=context)
        return ret

    @property
    def map(self):
        return self._map

    @map.setter
    def map(self, val):
        self._map = val

    def draw_node(self, sdfg, graph):
        if self.is_collapsed:
            return dot.draw_node(sdfg, graph, self, shape="hexagon")
        return dot.draw_node(sdfg, graph, self, shape="trapezium")

    def __str__(self):
        return str(self.map)


@dace.serialize.serializable
class MapExit(ExitNode):
    """ Node that closes a Map scope.
        @see: Map
    """

    def __init__(self, map):
        super(MapExit, self).__init__()
        if map is None:
            raise ValueError("Map for MapExit can not be None.")
        self._map = map

    @staticmethod
    def map_type():
        return Map

    @classmethod
    def from_json(clc, json_obj, context=None):
        try:
            # Set map reference to map entry
            entry_node = context['sdfg_state'].node(
                int(json_obj['scope_entry']))

            ret = clc(map=entry_node.map)
        except IndexError:  # Entry node has a higher ID than exit node
            # Connection of the scope nodes handled in MapEntry
            ret = clc(clc.map_type()('_', [], []))

        dace.serialize.set_properties_from_json(ret, json_obj, context=context)

        return ret

    @property
    def map(self):
        return self._map

    @map.setter
    def map(self, val):
        self._map = val

    @property
    def schedule(self):
        return self._map.schedule

    @schedule.setter
    def schedule(self, val):
        self._map.schedule = val

    @property
    def label(self):
        return self._map.label

    def draw_node(self, sdfg, graph):
        return dot.draw_node(sdfg, graph, self, shape="invtrapezium")

    def __str__(self):
        return str(self.map)


@make_properties
class Map(object):
    """ A Map is a two-node representation of parametric graphs, containing
        an integer set by which the contents (nodes dominated by an entry
        node and post-dominated by an exit node) are replicated.

        Maps contain a `schedule` property, which specifies how the scope
        should be scheduled (execution order). Code generators can use the
        schedule property to generate appropriate code, e.g., GPU kernels.
    """

    # List of (editable) properties
    label = Property(dtype=str, desc="Label of the map")
    params = ListProperty(element_type=str, desc="Mapped parameters")
    range = RangeProperty(
        desc="Ranges of map parameters", default=sbs.Range([]))
    schedule = Property(
        dtype=dtypes.ScheduleType,
        desc="Map schedule",
        choices=dtypes.ScheduleType,
        from_string=lambda x: dtypes.ScheduleType[x],
        default=dtypes.ScheduleType.Default)
    is_async = Property(dtype=bool, desc="Map asynchronous evaluation")
    unroll = Property(dtype=bool, desc="Map unrolling")
    flatten = Property(dtype=bool, desc="Map loop flattening")
    debuginfo = DebugInfoProperty()
    is_collapsed = Property(
        dtype=bool,
        desc="Show this node/scope/state as collapsed",
        default=False)

    instrument = Property(
        choices=dtypes.InstrumentationType,
        desc="Measure execution statistics with given method",
        default=dtypes.InstrumentationType.No_Instrumentation)

    def __init__(self,
                 label,
                 params,
                 ndrange,
                 schedule=dtypes.ScheduleType.Default,
                 unroll=False,
                 is_async=False,
                 flatten=False,
                 fence_instrumentation=False,
                 debuginfo=None):
        super(Map, self).__init__()

        # Assign properties
        self.label = label
        self.schedule = schedule
        self.unroll = unroll
        self.is_async = is_async
        self.flatten = flatten
        self.params = params
        self.range = ndrange
        self.debuginfo = debuginfo
        self._fence_instrumentation = fence_instrumentation

    def __str__(self):
        return self.label + "[" + ", ".join([
            "{}={}".format(i, r)
            for i, r in zip(self._params,
                            [sbs.Range.dim_to_string(d) for d in self._range])
        ]) + "]"

    def validate(self, sdfg, state, node):
        if not data.validate_name(self.label):
            raise NameError('Invalid map name "%s"' % self.label)

    def get_param_num(self):
        """ Returns the number of map dimension parameters/symbols. """
        return len(self.params)


# Indirect Map properties to MapEntry and MapExit
MapEntry = indirect_properties(Map, lambda obj: obj.map)(MapEntry)

# ------------------------------------------------------------------------------


@dace.serialize.serializable
class ConsumeEntry(EntryNode):
    """ Node that opens a Consume scope.
        @see: Consume
    """

    def __init__(self, consume, dynamic_inputs=None):
        super(ConsumeEntry, self).__init__(dynamic_inputs or set())
        if consume is None:
            raise ValueError("Consume for ConsumeEntry can not be None.")
        self._consume = consume
        self.add_in_connector('IN_stream')
        self.add_out_connector('OUT_stream')

    @staticmethod
    def from_json(json_obj, context=None):
        c = Consume("", ['i', 1], None)
        ret = ConsumeEntry(consume=c)

        try:
            # Set map reference to map exit
            nid = int(json_obj['scope_exits'][0])
            exit_node = context['sdfg_state'].node(nid)
            exit_node.consume = c
        except IndexError:  # Exit node has a higher node ID
            # Connection of the scope nodes handled in ConsumeExit
            pass

        dace.serialize.set_properties_from_json(ret, json_obj, context=context)
        return ret

    @property
    def map(self):
        return self._consume.as_map()

    @property
    def consume(self):
        return self._consume

    @consume.setter
    def consume(self, val):
        self._consume = val

    def draw_node(self, sdfg, graph):
        if self.is_collapsed:
            return dot.draw_node(
                sdfg, graph, self, shape="hexagon", style='dashed')
        return dot.draw_node(
            sdfg, graph, self, shape="trapezium", style='dashed')

    def __str__(self):
        return str(self.consume)


@dace.serialize.serializable
class ConsumeExit(ExitNode):
    """ Node that closes a Consume scope.
        @see: Consume
    """

    def __init__(self, consume):
        super(ConsumeExit, self).__init__()
        if consume is None:
            raise ValueError("Consume for ConsumeExit can not be None.")
        self._consume = consume

    @staticmethod
    def from_json(json_obj, context=None):
        try:
            # Set consume reference to entry node
            entry_node = context['sdfg_state'].node(
                int(json_obj['scope_entry']))
            ret = ConsumeExit(consume=entry_node.consume)
        except IndexError:  # Entry node has a higher ID than exit node
            # Connection of the scope nodes handled in ConsumeEntry
            ret = ConsumeExit(Consume("", ['i', 1], None))

        dace.serialize.set_properties_from_json(ret, json_obj, context=context)
        return ret

    @property
    def map(self):
        return self._consume.as_map()

    @property
    def consume(self):
        return self._consume

    @consume.setter
    def consume(self, val):
        self._consume = val

    @property
    def schedule(self):
        return self._consume.schedule

    @schedule.setter
    def schedule(self, val):
        self._consume.schedule = val

    @property
    def label(self):
        return self._consume.label

    def draw_node(self, sdfg, graph):
        return dot.draw_node(
            sdfg, graph, self, shape="invtrapezium", style='dashed')

    def __str__(self):
        return str(self.consume)


@make_properties
class Consume(object):
    """ Consume is a scope, like `Map`, that is a part of the parametric
        graph extension of the SDFG. It creates a producer-consumer
        relationship between the input stream and the scope subgraph. The
        subgraph is scheduled to a given number of processing elements
        for processing, and they will try to pop elements from the input
        stream until a given quiescence condition is reached. """

    # Properties
    label = Property(dtype=str, desc="Name of the consume node")
    pe_index = Property(dtype=str, desc="Processing element identifier")
    num_pes = SymbolicProperty(desc="Number of processing elements", default=1)
    condition = CodeProperty(desc="Quiescence condition", allow_none=True)
    schedule = Property(
        dtype=dtypes.ScheduleType,
        desc="Consume schedule",
        choices=dtypes.ScheduleType,
        from_string=lambda x: dtypes.ScheduleType[x],
        default=dtypes.ScheduleType.Default)
    chunksize = Property(
        dtype=int,
        desc="Maximal size of elements to consume at a time",
        default=1)
    debuginfo = DebugInfoProperty()
    is_collapsed = Property(
        dtype=bool,
        desc="Show this node/scope/state as collapsed",
        default=False)

    instrument = Property(
        choices=dtypes.InstrumentationType,
        desc="Measure execution statistics with given method",
        default=dtypes.InstrumentationType.No_Instrumentation)

    def as_map(self):
        """ Compatibility function that allows to view the consume as a map,
            mainly in memlet propagation. """
        return Map(self.label, [self.pe_index],
                   sbs.Range([(0, self.num_pes - 1, 1)]), self.schedule)

    def __init__(self,
                 label,
                 pe_tuple,
                 condition,
                 schedule=dtypes.ScheduleType.Default,
                 chunksize=1,
                 debuginfo=None):
        super(Consume, self).__init__()

        # Properties
        self.label = label
        self.pe_index, self.num_pes = pe_tuple
        self.condition = condition
        self.schedule = schedule
        self.chunksize = chunksize
        self.debuginfo = debuginfo

    def __str__(self):
        if self.condition is not None:
            return ("%s [%s=0:%s], Condition: %s" %
                    (self._label, self.pe_index, self.num_pes,
                     CodeProperty.to_string(self.condition)))
        else:
            return (
                "%s [%s=0:%s]" % (self._label, self.pe_index, self.num_pes))

    def validate(self, sdfg, state, node):
        if not data.validate_name(self.label):
            raise NameError('Invalid consume name "%s"' % self.label)

    def get_param_num(self):
        """ Returns the number of consume dimension parameters/symbols. """
        return 1


# Redirect Consume properties to ConsumeEntry and ConsumeExit
ConsumeEntry = indirect_properties(Consume,
                                   lambda obj: obj.consume)(ConsumeEntry)

# ------------------------------------------------------------------------------


@make_properties
class Reduce(Node):
    """ An SDFG node that reduces an N-dimensional array to an
        (N-k)-dimensional array, with a list of axes to reduce and
        a reduction binary function. """

    # Properties
    axes = ListProperty(element_type=int, allow_none=True)
    wcr = LambdaProperty(default='lambda a,b: a')
    identity = Property(dtype=object, allow_none=True)
    schedule = Property(
        dtype=dtypes.ScheduleType,
        desc="Reduction execution policy",
        choices=dtypes.ScheduleType,
        from_string=lambda x: dtypes.ScheduleType[x],
        default=dtypes.ScheduleType.Default)
    debuginfo = DebugInfoProperty()

    instrument = Property(
        choices=dtypes.InstrumentationType,
        desc="Measure execution statistics with given method",
        default=dtypes.InstrumentationType.No_Instrumentation)

    def __init__(self,
                 wcr,
                 axes,
                 wcr_identity=None,
                 schedule=dtypes.ScheduleType.Default,
                 debuginfo=None):
        super(Reduce, self).__init__()
        self.wcr = wcr  # type: ast._Lambda
        self.axes = axes
        self.identity = wcr_identity
        self.schedule = schedule
        self.debuginfo = debuginfo

    def draw_node(self, sdfg, state):
        return dot.draw_node(sdfg, state, self, shape="invtriangle")

    @staticmethod
    def from_json(json_obj, context=None):
        ret = Reduce("(lambda a, b: (a + b))", None)
        dace.serialize.set_properties_from_json(ret, json_obj, context=context)
        return ret

    def __str__(self):
        # Autodetect reduction type
        redtype = detect_reduction_type(self.wcr)
        if redtype == dtypes.ReductionType.Custom:
            wcrstr = unparse(ast.parse(self.wcr).body[0].value.body)
        else:
            wcrstr = str(redtype)
            wcrstr = wcrstr[wcrstr.find('.') + 1:]  # Skip "ReductionType."

        return 'Op: {op}, Axes: {axes}'.format(
            axes=('all' if self.axes is None else str(self.axes)), op=wcrstr)

    def __label__(self, sdfg, state):
        # Autodetect reduction type
        redtype = detect_reduction_type(self.wcr)
        if redtype == dtypes.ReductionType.Custom:
            wcrstr = unparse(ast.parse(self.wcr).body[0].value.body)
        else:
            wcrstr = str(redtype)
            wcrstr = wcrstr[wcrstr.find('.') + 1:]  # Skip "ReductionType."

        return 'Op: {op}\nAxes: {axes}'.format(
            axes=('all' if self.axes is None else str(self.axes)), op=wcrstr)


# ------------------------------------------------------------------------------


@make_properties
class LibraryNode(CodeNode):

    name = Property(dtype=str, desc="Name of node")
    implementation = LibraryImplementationProperty(
        dtype=str,
        allow_none=True,
        desc=("Which implementation this library node will expand into."
              "Must match a key in the list of possible implementations."))

    def __init__(self, name, *args, **kwargs):
        super().__init__(*args, **kwargs)
        self.name = name
        self.label = name

    # Overrides subclasses to return LibraryNode as their JSON type
    @property
    def __jsontype__(self):
        return 'LibraryNode'

    # Based on https://stackoverflow.com/a/2020083/6489142
    def _fullclassname(self):
        module = self.__class__.__module__
        if module is None or module == str.__class__.__module__:
            return self.__class__.__name__  # Avoid reporting __builtin__
        else:
            return module + '.' + self.__class__.__name__

    def to_json(self, parent):
        jsonobj = super().to_json(parent)
        jsonobj['classpath'] = self._fullclassname()
        return jsonobj

    @classmethod
    def from_json(cls, json_obj, context=None):
        if cls == LibraryNode:
            clazz = pydoc.locate(json_obj['classpath'])
            if clazz is None:
                raise TypeError('Unrecognized library node type "%s"' %
                                json_obj['classpath'])
            return clazz.from_json(json_obj, context)
        else:  # Subclasses are actual library nodes
            ret = cls(json_obj['attributes']['name'])
            dace.serialize.set_properties_from_json(
                ret, json_obj, context=context)
            return ret

    def expand(self, sdfg, *args, **kwargs):
        """Create and perform the expansion transformation for this library
           node."""
        implementation = self.implementation
        # If not explicitly set, try the node default
        if implementation is None:
            implementation = type(self).default_implementation
        # If no node default, try library default
        if implementation is None:
            import dace.library  # Avoid cyclic dependency
            lib = dace.library._DACE_REGISTERED_LIBRARIES[type(self)
                                                          ._dace_library_name]
            implementation = lib.default_implementation
        # Otherwise we don't know how to expand
        if implementation is None:
            raise ValueError("No implementation or default "
                             "implementation specified.")
        if implementation not in self.implementations.keys():
            raise KeyError("Unknown implementation: " + implementation)
        transformation_type = type(self).implementations[implementation]
        states = sdfg.states_for_node(self)
        if len(states) < 1:
            raise ValueError("Node \"" + str(self) +
                             "\" not found in SDFG \"" + str(sdfg) + "\".")
        if len(states) > 1:
            raise ValueError("Node \"" + str(self) +
                             "\" found in multiple states: " + ", ".join(
                                 str(s) for s in states))
        state = states[0]
        sdfg_id = sdfg.sdfg_list.index(sdfg)
        state_id = sdfg.nodes().index(state)
        subgraph = {transformation_type._match_node: state.node_id(self)}
        transformation = transformation_type(sdfg_id, state_id, subgraph, 0)
        transformation.apply(sdfg, *args, **kwargs)

    @classmethod
    def register_implementation(clc, name, transformation_type):
        """Register an implementation to belong to this library node type."""
        clc.implementations[name] = transformation_type
        match_node_name = "__" + transformation_type.__name__
        if (hasattr(transformation_type, "_match_node")
                and transformation_type._match_node != match_node_name):
            raise ValueError(
                "Transformation " + transformation_type.__name__ +
                " is already registered with a different library node.")
        transformation_type._match_node = clc(match_node_name)

    def draw_node(self, sdfg, state):
        return dot.draw_node(sdfg, state, self, shape="folder")

    def validate(self, sdfg, state):
        raise ValueError("Unexpanded library node of type " + str(type(self)) +
                         ".")<|MERGE_RESOLUTION|>--- conflicted
+++ resolved
@@ -10,16 +10,10 @@
 from dace.graph import dot, graph
 from dace.frontend.python.astutils import unparse
 from dace.properties import (
-<<<<<<< HEAD
-    Property, CodeProperty, LambdaProperty, ParamsProperty, RangeProperty,
-    DebugInfoProperty, SetProperty, make_properties, indirect_properties,
-    DataProperty, SymbolicProperty, ListProperty, SDFGReferenceProperty,
-    LibraryImplementationProperty)
-=======
     Property, CodeProperty, LambdaProperty, RangeProperty, DebugInfoProperty,
     SetProperty, make_properties, indirect_properties, DataProperty,
-    SymbolicProperty, ListProperty, SDFGReferenceProperty, DictProperty)
->>>>>>> 56e4bd8d
+    SymbolicProperty, ListProperty, SDFGReferenceProperty, DictProperty,
+    LibraryImplementationProperty)
 from dace.frontend.operations import detect_reduction_type
 from dace import data, subsets as sbs, dtypes
 import pydoc
@@ -392,15 +386,11 @@
         choices=dtypes.ScheduleType,
         from_string=lambda x: dtypes.ScheduleType[x],
         default=dtypes.ScheduleType.Default)
-<<<<<<< HEAD
-=======
-    location = Property(dtype=str, desc="SDFG execution location descriptor")
     symbol_mapping = DictProperty(
         key_type=str,
         value_type=dace.symbolic.pystr_to_symbolic,
         desc="Mapping between internal symbols and their values, expressed as "
         "symbolic expressions")
->>>>>>> 56e4bd8d
     debuginfo = DebugInfoProperty()
     is_collapsed = Property(
         dtype=bool,

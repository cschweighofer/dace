# Copyright 2019-2021 ETH Zurich and the DaCe authors. All rights reserved.
""" This module contains classes that implement the map fusion transformation.
"""

from copy import deepcopy as dcpy
from dace.sdfg.state import SDFGState
from dace import data, dtypes, registry, symbolic, subsets
from dace.sdfg import nodes
from dace.memlet import Memlet
from dace.sdfg import replace
from dace.sdfg import utils as sdutil
from dace.transformation import transformation
from typing import List, Union
import networkx as nx


@registry.autoregister_params(singlestate=True)
class MapFusion(transformation.Transformation):
    """ Implements the MapFusion transformation.
        It wil check for all patterns MapExit -> AccessNode -> MapEntry, and
        based on the following rules, fuse them and remove the transient in
        between. There are several possibilities of what it does to this
        transient in between.

        Essentially, if there is some other place in the
        sdfg where it is required, or if it is not a transient, then it will
        not be removed. In such a case, it will be linked to the MapExit node
        of the new fused map.

        Rules for fusing maps:
          0. The map range of the second map should be a permutation of the
             first map range.
          1. Each of the access nodes that are adjacent to the first map exit
             should have an edge to the second map entry. If it doesn't, then the
             second map entry should not be reachable from this access node.
          2. Any node that has a wcr from the first map exit should not be
             adjacent to the second map entry.
          3. Access pattern for the access nodes in the second map should be
             the same permutation of the map parameters as the map ranges of the
             two maps. Alternatively, this access node should not be adjacent to
             the first map entry.
    """
    first_map_exit = transformation.PatternNode(nodes.ExitNode)
    array = transformation.PatternNode(nodes.AccessNode)
    second_map_entry = transformation.PatternNode(nodes.EntryNode)

    @staticmethod
    def annotates_memlets():
        return False

    @staticmethod
    def expressions():
        return [
            sdutil.node_path_graph(
                MapFusion.first_map_exit,
                MapFusion.array,
                MapFusion.second_map_entry,
            )
        ]

    @staticmethod
    def find_permutation(first_map: nodes.Map,
                         second_map: nodes.Map) -> Union[List[int], None]:
        """ Find permutation between two map ranges.
            :param first_map: First map.
            :param second_map: Second map.
            :return: None if no such permutation exists, otherwise a list of
                     indices L such that L[x]'th parameter of second map has the same range as x'th
                     parameter of the first map.
            """
        result = []

        if len(first_map.range) != len(second_map.range):
            return None

        # Match map ranges with reduce ranges
        for i, tmap_rng in enumerate(first_map.range):
            found = False
            for j, rng in enumerate(second_map.range):
                if tmap_rng == rng and j not in result:
                    result.append(j)
                    found = True
                    break
            if not found:
                break

        # Ensure all map ranges matched
        if len(result) != len(first_map.range):
            return None

        return result

    @staticmethod
    def can_be_applied(graph, candidate, expr_index, sdfg, strict=False):
        first_map_exit = graph.nodes()[candidate[MapFusion.first_map_exit]]
        first_map_entry = graph.entry_node(first_map_exit)
        second_map_entry = graph.nodes()[candidate[MapFusion.second_map_entry]]
        second_map_exit = graph.exit_node(second_map_entry)

        for _in_e in graph.in_edges(first_map_exit):
            if _in_e.data.wcr is not None:
                for _out_e in graph.out_edges(second_map_entry):
                    if _out_e.data.data == _in_e.data.data:
                        # wcr is on a node that is used in the second map, quit
                        return False
        # Check whether there is a pattern map -> access -> map.
        intermediate_nodes = set()
        intermediate_data = set()
        for _, _, dst, _, _ in graph.out_edges(first_map_exit):
            if isinstance(dst, nodes.AccessNode):
                intermediate_nodes.add(dst)
                intermediate_data.add(dst.data)

                # If array is used anywhere else in this state.
                num_occurrences = len([
                    n for s in sdfg.nodes() for n in s.nodes()
                    if isinstance(n, nodes.AccessNode) and n.data == dst.data
                ])
                if num_occurrences > 1:
                    return False
            else:
                return False
        # Check map ranges
        perm = MapFusion.find_permutation(first_map_entry.map,
                                          second_map_entry.map)
        if perm is None:
            return False

        # Check if any intermediate transient is also going to another location
        second_inodes = set(e.src for e in graph.in_edges(second_map_entry)
                            if isinstance(e.src, nodes.AccessNode))
        transients_to_remove = intermediate_nodes & second_inodes
        # if any(e.dst != second_map_entry for n in transients_to_remove
        #        for e in graph.out_edges(n)):
        if any(graph.out_degree(n) > 1 for n in transients_to_remove):
            return False

        # Create a dict that maps parameters of the first map to those of the
        # second map.
        params_dict = {}
        for _index, _param in enumerate(second_map_entry.map.params):
            params_dict[_param] = first_map_entry.map.params[perm[_index]]

        out_memlets = [e.data for e in graph.in_edges(first_map_exit)]

        # Check that input set of second map is provided by the output set
        # of the first map, or other unrelated maps
        for second_edge in graph.out_edges(second_map_entry):
            # Memlets that do not come from one of the intermediate arrays
            if second_edge.data.data not in intermediate_data:
                # however, if intermediate_data eventually leads to
                # second_memlet.data, need to fail.
                for _n in intermediate_nodes:
                    source_node = _n
                    destination_node = graph.memlet_path(second_edge)[0].src
                    # NOTE: Assumes graph has networkx version
                    if destination_node in nx.descendants(
                            graph._nx, source_node):
                        return False
                continue

            provided = False

            # Compute second subset with respect to first subset's symbols
            sbs_permuted = dcpy(second_edge.data.subset)
            if sbs_permuted:
                # Create intermediate dicts to avoid conflicts, such as {i:j, j:i}
                symbolic.safe_replace(params_dict,
                                      lambda m: sbs_permuted.replace(m))

            for first_memlet in out_memlets:
                if first_memlet.data != second_edge.data.data:
                    continue

                # If there is a covered subset, it is provided
                if first_memlet.subset.covers(sbs_permuted):
                    provided = True
                    break

            # If none of the output memlets of the first map provide the info,
            # fail.
            if provided is False:
                return False

        # Checking for stencil pattern and common input/output data
        # (after fusing the maps)
        first_map_inputnodes = {
            e.src: e.src.data
            for e in graph.in_edges(first_map_entry)
            if isinstance(e.src, nodes.AccessNode)
        }
        input_views = set()
        viewed_inputnodes = dict()
        for n in first_map_inputnodes.keys():
            if isinstance(n.desc(sdfg), data.View):
                input_views.add(n)
        for v in input_views:
            del first_map_inputnodes[v]
            e = sdutil.get_view_edge(graph, v)
            if e:
                first_map_inputnodes[e.src] = e.src.data
                viewed_inputnodes[e.src.data] = v
        second_map_outputnodes = {
            e.dst: e.dst.data
            for e in graph.out_edges(second_map_exit)
            if isinstance(e.dst, nodes.AccessNode)
        }
        output_views = set()
        viewed_outputnodes = dict()
        for n in second_map_outputnodes:
            if isinstance(n.desc(sdfg), data.View):
                output_views.add(n)
        for v in output_views:
            del second_map_outputnodes[v]
            e = sdutil.get_view_edge(graph, v)
            if e:
                second_map_outputnodes[e.dst] = e.dst.data
                viewed_outputnodes[e.dst.data] = v
        common_data = set(first_map_inputnodes.values()).intersection(
            set(second_map_outputnodes.values()))
        if common_data:
            input_data = [
                viewed_inputnodes[d].data
                if d in viewed_inputnodes.keys() else d for d in common_data
            ]
            input_accesses = [
                graph.memlet_path(e)[-1].data.src_subset
                for e in graph.out_edges(first_map_entry)
                if e.data.data in input_data
            ]
            if len(input_accesses) > 1:
                for i, a in enumerate(input_accesses[:-1]):
                    for b in input_accesses[i + 1:]:
                        if isinstance(a, subsets.Indices):
                            c = subsets.Range.from_indices(a)
                            c.offset(b, negative=True)
                        else:
                            c = a.offset_new(b, negative=True)
                        for r in c:
                            if r != (0, 0, 1):
                                return False

            output_data = [
                viewed_outputnodes[d].data
                if d in viewed_outputnodes.keys() else d for d in common_data
            ]
            output_accesses = [
                graph.memlet_path(e)[0].data.dst_subset
                for e in graph.in_edges(second_map_exit)
                if e.data.data in output_data
            ]

            # Compute output accesses with respect to first map's symbols
            oacc_permuted = [dcpy(a) for a in output_accesses]
            for a in oacc_permuted:
                # Create intermediate dicts to avoid conflicts, such as {i:j, j:i}
                symbolic.safe_replace(params_dict, lambda m: a.replace(m))

            a = input_accesses[0]
            for b in oacc_permuted:
                if isinstance(a, subsets.Indices):
                    c = subsets.Range.from_indices(a)
                    c.offset(b, negative=True)
                else:
                    c = a.offset_new(b, negative=True)
                for r in c:
                    if r != (0, 0, 1):
                        return False

        # Success
        return True

    @staticmethod
    def match_to_str(graph, candidate):
        first_exit = graph.nodes()[candidate[MapFusion.first_map_exit]]
        second_entry = graph.nodes()[candidate[MapFusion.second_map_entry]]

        return " -> ".join(entry.map.label + ": " + str(entry.map.params)
                           for entry in [first_exit, second_entry])

    def apply(self, sdfg):
        """
            This method applies the mapfusion transformation.
            Other than the removal of the second map entry node (SME), and the first
            map exit (FME) node, it has the following side effects:

            1.  Any transient adjacent to both FME and SME with degree = 2 will be removed.
                The tasklets that use/produce it shall be connected directly with a
                scalar/new transient (if the dataflow is more than a single scalar)

            2.  If this transient is adjacent to FME and SME and has other
                uses, it will be adjacent to the new map exit post fusion.
                Tasklet-> Tasklet edges will ALSO be added as mentioned above.

            3.  If an access node is adjacent to FME but not SME, it will be
                adjacent to new map exit post fusion.

            4.  If an access node is adjacent to SME but not FME, it will be
                adjacent to the new map entry node post fusion.

        """
        graph: SDFGState = sdfg.nodes()[self.state_id]
        first_exit = graph.nodes()[self.subgraph[MapFusion.first_map_exit]]
        first_entry = graph.entry_node(first_exit)
        second_entry = graph.nodes()[self.subgraph[MapFusion.second_map_entry]]
        second_exit = graph.exit_node(second_entry)

        intermediate_nodes = set()
        for _, _, dst, _, _ in graph.out_edges(first_exit):
            intermediate_nodes.add(dst)
            assert isinstance(dst, nodes.AccessNode)

        # Check if an access node refers to non transient memory, or transient
        # is used at another location (cannot erase)
        do_not_erase = set()
        for node in intermediate_nodes:
            if sdfg.arrays[node.data].transient is False:
                do_not_erase.add(node)
            else:
                for edge in graph.in_edges(node):
                    if edge.src != first_exit:
                        do_not_erase.add(node)
                        break
                else:
                    for edge in graph.out_edges(node):
                        if edge.dst != second_entry:
                            do_not_erase.add(node)
                            break

        # Find permutation between first and second scopes
        perm = MapFusion.find_permutation(first_entry.map, second_entry.map)
        params_dict = {}
        for index, param in enumerate(first_entry.map.params):
            params_dict[param] = second_entry.map.params[perm[index]]

        # Replaces (in memlets and tasklet) the second scope map
        # indices with the permuted first map indices.
        # This works in two passes to avoid problems when e.g., exchanging two
        # parameters (instead of replacing (j,i) and (i,j) to (j,j) and then
        # i,i).
        second_scope = graph.scope_subgraph(second_entry)
        for firstp, secondp in params_dict.items():
            if firstp != secondp:
                replace(second_scope, secondp, '__' + secondp + '_fused')
        for firstp, secondp in params_dict.items():
            if firstp != secondp:
                replace(second_scope, '__' + secondp + '_fused', firstp)

        # Isolate First exit node
        ############################
        edges_to_remove = set()
        nodes_to_remove = set()
        for edge in graph.in_edges(first_exit):
            tree = graph.memlet_tree(edge)
            access_node = tree.root().edge.dst
            if access_node not in do_not_erase:
                out_edges = [
                    e for e in graph.out_edges(access_node)
                    if e.dst == second_entry
                ]
                # In this transformation, there can only be one edge to the
                # second map
                assert len(out_edges) == 1

                # Get source connector to the second map
                connector = out_edges[0].dst_conn[3:]

                new_dsts = []
                # Look at the second map entry out-edges to get the new
                # destinations
                for e in graph.out_edges(second_entry):
                    if e.src_conn[4:] == connector:
                        new_dsts.append(e)
                if not new_dsts:  # Access node is not used in the second map
                    nodes_to_remove.add(access_node)
                    continue

                # Add a transient scalar/array
                self.fuse_nodes(sdfg, graph, edge, new_dsts[0].dst,
                                new_dsts[0].dst_conn, new_dsts[1:])

                edges_to_remove.add(edge)

                # Remove transient node between the two maps
                nodes_to_remove.add(access_node)
            else:  # The case where intermediate array node cannot be removed
                # Node will become an output of the second map exit
                out_e = tree.parent.edge
                conn = second_exit.next_connector()
                graph.add_edge(
                    second_exit,
                    'OUT_' + conn,
                    out_e.dst,
                    out_e.dst_conn,
                    dcpy(out_e.data),
                )
                second_exit.add_out_connector('OUT_' + conn)

                graph.add_edge(edge.src, edge.src_conn, second_exit,
                               'IN_' + conn, dcpy(edge.data))
                second_exit.add_in_connector('IN_' + conn)

                edges_to_remove.add(out_e)
                edges_to_remove.add(edge)

                # If the second map needs this node, link the connector
                # that generated this to the place where it is needed, with a
                # temp transient/scalar for memlet to be generated
                for out_e in graph.out_edges(second_entry):
                    second_memlet_path = graph.memlet_path(out_e)
                    source_node = second_memlet_path[0].src
                    if source_node == access_node:
                        self.fuse_nodes(sdfg, graph, edge, out_e.dst,
                                        out_e.dst_conn)

        ###
        # First scope exit is isolated and can now be safely removed
        for e in edges_to_remove:
            graph.remove_edge(e)
        graph.remove_nodes_from(nodes_to_remove)
        graph.remove_node(first_exit)

        # Isolate second_entry node
        ###########################
        for edge in graph.in_edges(second_entry):
            tree = graph.memlet_tree(edge)
            access_node = tree.root().edge.src
            if access_node in intermediate_nodes:
                # Already handled above, can be safely removed
                graph.remove_edge(edge)
                continue

            # This is an external input to the second map which will now go
            # through the first map.
            conn = first_entry.next_connector()
            graph.add_edge(edge.src, edge.src_conn, first_entry, 'IN_' + conn,
                           dcpy(edge.data))
            first_entry.add_in_connector('IN_' + conn)
            graph.remove_edge(edge)
            for out_enode in tree.children:
                out_e = out_enode.edge
                graph.add_edge(
                    first_entry,
                    'OUT_' + conn,
                    out_e.dst,
                    out_e.dst_conn,
                    dcpy(out_e.data),
                )
                graph.remove_edge(out_e)
            first_entry.add_out_connector('OUT_' + conn)

        ###
        # Second node is isolated and can now be safely removed
        graph.remove_node(second_entry)

        # Fix scope exit to point to the right map
        second_exit.map = first_entry.map

    def fuse_nodes(self,
                   sdfg,
                   graph,
                   edge,
                   new_dst,
                   new_dst_conn,
                   other_edges=None):
        """ Fuses two nodes via memlets and possibly transient arrays. """
        other_edges = other_edges or []
        memlet_path = graph.memlet_path(edge)
        access_node = memlet_path[-1].dst

        local_name = "__s%d_n%d%s_n%d%s" % (
            self.state_id,
            graph.node_id(edge.src),
            edge.src_conn,
            graph.node_id(edge.dst),
            edge.dst_conn,
        )
        # Add intermediate memory between subgraphs. If a scalar,
        # uses direct connection. If an array, adds a transient node
        if edge.data.subset.num_elements() == 1:
<<<<<<< HEAD
            local_name, _ = sdfg.add_scalar(local_name,
                                            dtype=access_node.desc(graph).dtype,
                                            transient=True,
                                            storage=dtypes.StorageType.Register,
                                            find_new_name=True)
=======
            local_name, _ = sdfg.add_scalar(
                local_name,
                dtype=access_node.desc(graph).dtype,
                transient=True,
                storage=dtypes.StorageType.Register,
                find_new_name=True,
            )
>>>>>>> f3cfa42c
            edge.data.data = local_name
            edge.data.subset = "0"

            # If source of edge leads to multiple destinations,
            # redirect all through an access node
            out_edges = list(
                graph.out_edges_by_connector(edge.src, edge.src_conn))
<<<<<<< HEAD
            if True: # len(out_edges) > 1:
=======
            if len(out_edges) > 1:
>>>>>>> f3cfa42c
                local_node = graph.add_access(local_name)
                src_connector = None

                # Add edge that leads to transient node
                graph.add_edge(edge.src, edge.src_conn, local_node, None,
                               dcpy(edge.data))

                for other_edge in out_edges:
                    if other_edge is not edge:
                        graph.remove_edge(other_edge)
                        graph.add_edge(local_node, src_connector,
                                       other_edge.dst, other_edge.dst_conn,
                                       other_edge.data)
            else:
                local_node = edge.src
                src_connector = edge.src_conn

            # Add edge that leads to the second node
            graph.add_edge(local_node, src_connector, new_dst, new_dst_conn,
                           dcpy(edge.data))

            for e in other_edges:
                graph.add_edge(local_node, src_connector, e.dst, e.dst_conn,
                               dcpy(edge.data))
        else:
            local_name, _ = sdfg.add_transient(
                local_name,
                edge.data.subset.size(),
                dtype=access_node.desc(graph).dtype,
                find_new_name=True)
            old_edge = dcpy(edge)
            local_node = graph.add_access(local_name)
            src_connector = None
            edge.data.data = local_name
            edge.data.subset = ",".join(
                ["0:" + str(s) for s in edge.data.subset.size()])
            # Add edge that leads to transient node
            graph.add_edge(
                edge.src,
                edge.src_conn,
                local_node,
                None,
                dcpy(edge.data),
            )

            # Add edge that leads to the second node
            graph.add_edge(local_node, src_connector, new_dst, new_dst_conn,
                           dcpy(edge.data))

            for e in other_edges:
                graph.add_edge(local_node, src_connector, e.dst, e.dst_conn,
                               dcpy(edge.data))

            # Modify data and memlets on all surrounding edges to match array
            for neighbor in graph.all_edges(local_node):
                for e in graph.memlet_tree(neighbor):
                    e.data.data = local_name
                    e.data.subset.offset(old_edge.data.subset, negative=True)<|MERGE_RESOLUTION|>--- conflicted
+++ resolved
@@ -478,13 +478,6 @@
         # Add intermediate memory between subgraphs. If a scalar,
         # uses direct connection. If an array, adds a transient node
         if edge.data.subset.num_elements() == 1:
-<<<<<<< HEAD
-            local_name, _ = sdfg.add_scalar(local_name,
-                                            dtype=access_node.desc(graph).dtype,
-                                            transient=True,
-                                            storage=dtypes.StorageType.Register,
-                                            find_new_name=True)
-=======
             local_name, _ = sdfg.add_scalar(
                 local_name,
                 dtype=access_node.desc(graph).dtype,
@@ -492,7 +485,6 @@
                 storage=dtypes.StorageType.Register,
                 find_new_name=True,
             )
->>>>>>> f3cfa42c
             edge.data.data = local_name
             edge.data.subset = "0"
 
@@ -500,11 +492,7 @@
             # redirect all through an access node
             out_edges = list(
                 graph.out_edges_by_connector(edge.src, edge.src_conn))
-<<<<<<< HEAD
             if True: # len(out_edges) > 1:
-=======
-            if len(out_edges) > 1:
->>>>>>> f3cfa42c
                 local_node = graph.add_access(local_name)
                 src_connector = None
 

--- conflicted
+++ resolved
@@ -193,23 +193,6 @@
 
         # Checking for stencil pattern and common input/output data
         # (after fusing the maps)
-<<<<<<< HEAD
-        first_map_inputs = set([
-            e.src.data for e in graph.in_edges(first_map_entry)
-            if isinstance(e.src, nodes.AccessNode)
-        ])
-        second_map_outputs = set([
-            e.dst.data for e in graph.out_edges(second_map_exit)
-            if isinstance(e.dst, nodes.AccessNode)
-        ])
-        common_data = first_map_inputs.intersection(second_map_outputs)
-        if common_data:
-            input_accesses = [
-                graph.memlet_path(e)[-1].data.src_subset
-                for e in graph.out_edges(first_map_entry)
-                if e.data.data in common_data
-            ]
-=======
         first_map_inputnodes = {e.src: e.src.data
                                 for e in graph.in_edges(first_map_entry)
                                 if isinstance(e.src, nodes.AccessNode)}
@@ -247,7 +230,6 @@
             input_accesses = [graph.memlet_path(e)[-1].data.src_subset
                               for e in graph.out_edges(first_map_entry)
                               if e.data.data in input_data]
->>>>>>> bf502c2f
             if len(input_accesses) > 1:
                 for i, a in enumerate(input_accesses[:-1]):
                     for b in input_accesses[i + 1:]:
@@ -260,20 +242,12 @@
                             if r != (0, 0, 1):
                                 return False
 
-<<<<<<< HEAD
-            output_accesses = [
-                graph.memlet_path(e)[0].data.dst_subset
-                for e in graph.in_edges(second_map_exit)
-                if e.data.data in common_data
-            ]
-=======
             output_data = [viewed_outputnodes[d].data
                            if d in viewed_outputnodes.keys() else d
                            for d in common_data]
             output_accesses = [graph.memlet_path(e)[0].data.dst_subset
                                for e in graph.in_edges(second_map_exit)
                                if e.data.data in output_data]
->>>>>>> bf502c2f
 
             # Compute output accesses with respect to first map's symbols
             oacc_permuted = [dcpy(a) for a in output_accesses]

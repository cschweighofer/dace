--- conflicted
+++ resolved
@@ -240,11 +240,7 @@
                           pointer_name: str,
                           conntype: dtypes.typeclass,
                           ancestor: int = 1,
-<<<<<<< HEAD
-                          device_code=False) -> Tuple[str, str, str]:
-=======
-                          is_write=None) -> Tuple[str, str, str]:
->>>>>>> e6813d1e
+                          is_write=None, device_code=False) -> Tuple[str, str, str]:
     """
     Returns a tuple of three strings with a definition of a reference to an
     existing memlet. Used in nested SDFG arguments.

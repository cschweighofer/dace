# Copyright 2019-2020 ETH Zurich and the DaCe authors. All rights reserved.
from typing import Optional, Set, Tuple

import collections
import copy
import dace
import functools
import re
from dace.codegen import control_flow as cflow
from dace.codegen import dispatcher as disp
from dace.codegen.prettycode import CodeIOStream
from dace.codegen.targets.common import codeblock_to_cpp, sym2cpp
from dace.codegen.targets.cpp import unparse_interstate_edge
from dace.codegen.targets.target import TargetCodeGenerator
from dace.sdfg import SDFG, SDFGState, ScopeSubgraphView
from dace.sdfg import nodes
from dace.sdfg.infer_types import set_default_schedule_and_storage_types
from dace import dtypes, data, config

from dace.frontend.python import wrappers

import networkx as nx
import numpy as np


class DaCeCodeGenerator(object):
    """ DaCe code generator class that writes the generated code for SDFG
        state machines, and uses a dispatcher to generate code for
        individual states based on the target. """
    def __init__(self, *args, **kwargs):
        self._dispatcher = disp.TargetDispatcher()
        self._dispatcher.register_state_dispatcher(self)
        self._initcode = CodeIOStream()
        self._exitcode = CodeIOStream()

    ##################################################################
    # Target registry

    @property
    def dispatcher(self):
        return self._dispatcher

    ##################################################################
    # Code generation

    def generate_constants(self, sdfg: SDFG, callsite_stream: CodeIOStream):
        # Write constants
        for cstname, (csttype, cstval) in sdfg.constants_prop.items():
            if isinstance(csttype, data.Array):
                const_str = "constexpr " + csttype.dtype.ctype + \
                    " " + cstname + "[" + str(cstval.size) + "] = {"
                it = np.nditer(cstval, order='C')
                for i in range(cstval.size - 1):
                    const_str += str(it[0]) + ", "
                    it.iternext()
                const_str += str(it[0]) + "};\n"
                callsite_stream.write(const_str, sdfg)
            else:
                callsite_stream.write(
                    "constexpr %s %s = %s;\n" %
                    (csttype.dtype.ctype, cstname, sym2cpp(cstval)), sdfg)

    def generate_fileheader(self,
                            sdfg: SDFG,
                            global_stream: CodeIOStream,
                            backend: str = 'frame'):
        """ Generate a header in every output file that includes custom types
            and constants.
            :param sdfg: The input SDFG.
            :param global_stream: Stream to write to (global).
            :param backend: Whose backend this header belongs to.
        """
        #########################################################
        # Custom types
        datatypes = set()
        # Types of this SDFG
        for _, arrname, arr in sdfg.arrays_recursive():
            if arr is not None:
                datatypes.add(arr.dtype)

        # Emit unique definitions
        wrote_something = False
        for typ in datatypes:
            if hasattr(typ, 'emit_definition'):
                if not wrote_something:
                    global_stream.write("", sdfg)
                wrote_something = True
                global_stream.write(typ.emit_definition(), sdfg)
        if wrote_something:
            global_stream.write("", sdfg)

        #########################################################
        # Write constants
        self.generate_constants(sdfg, global_stream)

        for sd in sdfg.all_sdfgs_recursive():
            if None in sd.global_code:
                global_stream.write(codeblock_to_cpp(sd.global_code[None]), sd)
            if backend in sd.global_code:
                global_stream.write(codeblock_to_cpp(sd.global_code[backend]),
                                    sd)

    def generate_header(self, sdfg: SDFG, used_environments: Set[str],
                        global_stream: CodeIOStream,
                        callsite_stream: CodeIOStream):
        """ Generate the header of the frame-code. Code exists in a separate
            function for overriding purposes.
            :param sdfg: The input SDFG.
            :param global_stream: Stream to write to (global).
            :param callsite_stream: Stream to write to (at call site).
        """

        import dace.library
        environments = dace.library.get_environments_and_dependencies(
            used_environments)

        # Write frame code - header
        global_stream.write(
            '/* DaCe AUTO-GENERATED FILE. DO NOT MODIFY */\n' +
            '#include <dace/dace.h>\n', sdfg)

        # Write header required by environments
        for env in environments:
            if len(env.headers) > 0:
                global_stream.write(
                    "\n".join("#include \"" + h + "\"" for h in env.headers),
                    sdfg)

        global_stream.write("\n", sdfg)

        self.generate_fileheader(sdfg, global_stream, 'frame')

        # Instrumentation preamble
        if len(self._dispatcher.instrumentation) > 1:
            global_stream.write(
                'namespace dace { namespace perf { Report report; } }', sdfg)
            callsite_stream.write('dace::perf::report.reset();', sdfg)

    def generate_footer(self, sdfg: SDFG, used_environments: Set[str],
                        global_stream: CodeIOStream,
                        callsite_stream: CodeIOStream):
        """ Generate the footer of the frame-code. Code exists in a separate
            function for overriding purposes.
            :param sdfg: The input SDFG.
            :param global_stream: Stream to write to (global).
            :param callsite_stream: Stream to write to (at call site).
        """
        import dace.library
        fname = sdfg.name
        params = sdfg.signature()
        paramnames = sdfg.signature(False, for_call=True)
        environments = dace.library.get_environments_and_dependencies(
            used_environments)

        # Invoke all instrumentation providers
        for instr in self._dispatcher.instrumentation.values():
            if instr is not None:
                instr.on_sdfg_end(sdfg, callsite_stream, global_stream)

        # Instrumentation saving
        if len(self._dispatcher.instrumentation) > 1:
            callsite_stream.write(
                'dace::perf::report.save("%s/perf");' %
                sdfg.build_folder.replace('\\', '/'), sdfg)

        # Write closing brace of program
        callsite_stream.write('}', sdfg)

        # Write awkward footer to avoid 'extern "C"' issues
        callsite_stream.write(
            """
DACE_EXPORTED void __program_%s(%s)
{
    __program_%s_internal(%s);
}
""" % (fname, params, fname, paramnames), sdfg)

        for target in self._dispatcher.used_targets:
            if target.has_initializer:
                callsite_stream.write(
                    'DACE_EXPORTED int __dace_init_%s(%s);\n' %
                    (target.target_name, params), sdfg)
            if target.has_finalizer:
                callsite_stream.write(
                    'DACE_EXPORTED int __dace_exit_%s(%s);\n' %
                    (target.target_name, params), sdfg)

        callsite_stream.write(
            """
DACE_EXPORTED int __dace_init_%s(%s)
{
    int __result = 0;
""" % (sdfg.name, params), sdfg)

        for target in self._dispatcher.used_targets:
            if target.has_initializer:
                callsite_stream.write(
                    '__result |= __dace_init_%s(%s);' %
                    (target.target_name, paramnames), sdfg)
        for env in environments:
            if env.init_code:
                callsite_stream.write("{  // Environment: " + env.__name__,
                                      sdfg)
                callsite_stream.write(env.init_code)
                callsite_stream.write("}")

        for sd in sdfg.all_sdfgs_recursive():
            if None in sd.init_code:
                callsite_stream.write(codeblock_to_cpp(sd.init_code[None]), sd)
            callsite_stream.write(codeblock_to_cpp(sd.init_code['frame']), sd)

        callsite_stream.write(self._initcode.getvalue(), sdfg)

        callsite_stream.write(
            """
    return __result;
}

DACE_EXPORTED void __dace_exit_%s(%s)
{
""" % (sdfg.name, params), sdfg)

        callsite_stream.write(self._exitcode.getvalue(), sdfg)

        for sd in sdfg.all_sdfgs_recursive():
            if None in sd.exit_code:
                callsite_stream.write(codeblock_to_cpp(sd.exit_code[None]), sd)
            callsite_stream.write(codeblock_to_cpp(sd.exit_code['frame']), sd)

        for target in self._dispatcher.used_targets:
            if target.has_finalizer:
                callsite_stream.write(
                    '__dace_exit_%s(%s);' % (target.target_name, paramnames),
                    sdfg)
        for env in reversed(environments):
            if env.finalize_code:
                callsite_stream.write("{  // Environment: " + env.__name__,
                                      sdfg)
                callsite_stream.write(env.finalize_code)
                callsite_stream.write("}")

        callsite_stream.write('}\n', sdfg)

    def generate_state(self,
                       sdfg,
                       state,
                       global_stream,
                       callsite_stream,
                       generate_state_footer=True):

        sid = sdfg.node_id(state)

        # Emit internal transient array allocation
        # Don't allocate transients shared with another state
        data_to_allocate = (set(state.top_level_transients()) -
                            set(sdfg.shared_transients()))
        allocated = set()
        for node in state.data_nodes():
            if node.data not in data_to_allocate or node.data in allocated:
                continue
            allocated.add(node.data)
            self._dispatcher.dispatch_allocate(sdfg, state, sid, node,
                                               global_stream, callsite_stream)

        callsite_stream.write('\n')

        # Emit internal transient array allocation for nested SDFGs
        # TODO: Replace with global allocation management
        gpu_persistent_subgraphs = [
            state.scope_subgraph(node) for node in state.nodes()
            if isinstance(node, dace.nodes.MapEntry)
            and node.map.schedule == dace.ScheduleType.GPU_Persistent
        ]
        nested_allocated = set()
        for sub_graph in gpu_persistent_subgraphs:
            for nested_sdfg in [
                    n.sdfg for n in sub_graph.nodes()
                    if isinstance(n, nodes.NestedSDFG)
            ]:
                nested_shared_transients = set(nested_sdfg.shared_transients())
                for nested_state in nested_sdfg.nodes():
                    nested_sid = nested_sdfg.node_id(nested_state)
                    nested_to_allocate = (
                        set(nested_state.top_level_transients()) -
                        nested_shared_transients)
                    nodes_to_allocate = [
                        n for n in nested_state.data_nodes()
                        if n.data in nested_to_allocate
                        and n.data not in nested_allocated
                    ]
                    for nested_node in nodes_to_allocate:
                        nested_allocated.add(nested_node.data)
                        self._dispatcher.dispatch_allocate(
                            nested_sdfg,
                            nested_state,
                            nested_sid,
                            nested_node,
                            global_stream,
                            callsite_stream,
                        )

        callsite_stream.write('\n')

        # Invoke all instrumentation providers
        for instr in self._dispatcher.instrumentation.values():
            if instr is not None:
                instr.on_state_begin(sdfg, state, callsite_stream,
                                     global_stream)

        #####################
        # Create dataflow graph for state's children.

        # DFG to code scheme: Only generate code for nodes whose all
        # dependencies have been executed (topological sort).
        # For different connected components, run them concurrently.

        components = dace.sdfg.concurrent_subgraphs(state)

        if len(components) == 1:
            self._dispatcher.dispatch_subgraph(sdfg,
                                               state,
                                               sid,
                                               global_stream,
                                               callsite_stream,
                                               skip_entry_node=False)
        else:
            callsite_stream.write("#pragma omp parallel sections\n{")
            for c in components:
                callsite_stream.write("#pragma omp section\n{")
                self._dispatcher.dispatch_subgraph(sdfg,
                                                   c,
                                                   sid,
                                                   global_stream,
                                                   callsite_stream,
                                                   skip_entry_node=False)
                callsite_stream.write("} // End omp section")
            callsite_stream.write("} // End omp sections")

        #####################
        # Write state footer

        if generate_state_footer:

            # Emit internal transient array deallocation for nested SDFGs
            # TODO: Replace with global allocation management
            gpu_persistent_subgraphs = [
                state.scope_subgraph(node) for node in state.nodes()
                if isinstance(node, dace.nodes.MapEntry)
                and node.map.schedule == dace.ScheduleType.GPU_Persistent
            ]
            nested_deallocated = set()
            for sub_graph in gpu_persistent_subgraphs:
                for nested_sdfg in [
                        n.sdfg for n in sub_graph.nodes()
                        if isinstance(n, nodes.NestedSDFG)
                ]:
                    nested_shared_transients = \
                        set(nested_sdfg.shared_transients())
                    for nested_state in nested_sdfg:
                        nested_sid = nested_sdfg.node_id(nested_state)
                        nested_to_allocate = (
                            set(nested_state.top_level_transients()) -
                            nested_shared_transients)
                        nodes_to_deallocate = [
                            n for n in nested_state.data_nodes()
                            if n.data in nested_to_allocate
                            and n.data not in nested_deallocated
                        ]
                        for nested_node in nodes_to_deallocate:
                            nested_deallocated.add(nested_node.data)
                            self._dispatcher.dispatch_deallocate(
                                nested_sdfg, nested_state, nested_sid,
                                nested_node, global_stream, callsite_stream)

            # Emit internal transient array deallocation
            deallocated = set()
            for node in state.data_nodes():
                if (node.data not in data_to_allocate
                        or node.data in deallocated
                        or (node.data in sdfg.arrays
                            and sdfg.arrays[node.data].transient == False)):
                    continue
                deallocated.add(node.data)
                self._dispatcher.dispatch_deallocate(sdfg, state, sid, node,
                                                     global_stream,
                                                     callsite_stream)

            # Invoke all instrumentation providers
            for instr in self._dispatcher.instrumentation.values():
                if instr is not None:
                    instr.on_state_end(sdfg, state, callsite_stream,
                                       global_stream)

    def generate_states(self, sdfg, global_stream, callsite_stream):
        states_generated = set()

        # Create closure + function for state dispatcher
        def dispatch_state(state: SDFGState) -> str:
            stream = CodeIOStream()
            self._dispatcher.dispatch_state(sdfg, state, global_stream, stream)
            states_generated.add(state)  # For sanity check
            return stream.getvalue()

        # Handle specialized control flow
        if config.Config.get_bool('optimizer', 'detect_control_flow'):
           cft = cflow.structured_control_flow_tree(sdfg, dispatch_state)
        else:
            # If disabled, generate entire graph as general control flow block
            states_topological = list(sdfg.topological_sort(sdfg.start_state))
            last = states_topological[-1]
            cft = cflow.GeneralBlock(dispatch_state, [
                cflow.SingleState(dispatch_state, s, s is last)
                for s in states_topological
            ], [])

        callsite_stream.write(
            cft.as_cpp(self.dispatcher.defined_vars, sdfg.symbols), sdfg)

        # Write exit label
        callsite_stream.write(f'__state_exit_{sdfg.sdfg_id}:;', sdfg)

        return states_generated

    def generate_code(
        self,
        sdfg: SDFG,
        schedule: Optional[dtypes.ScheduleType],
        sdfg_id: str = ""
    ) -> Tuple[str, str, Set[TargetCodeGenerator], Set[str]]:
        """ Generate frame code for a given SDFG, calling registered targets'
            code generation callbacks for them to generate their own code.
            :param sdfg: The SDFG to generate code for.
            :param schedule: The schedule the SDFG is currently located, or
                             None if the SDFG is top-level.
            :param sdfg_id: An optional string id given to the SDFG label
            :return: A tuple of the generated global frame code, local frame
                     code, and a set of targets that have been used in the
                     generation of this SDFG.
        """

        if len(sdfg_id) == 0 and sdfg.sdfg_id != 0:
            sdfg_id = '_%d' % sdfg.sdfg_id

        global_stream = CodeIOStream()
        callsite_stream = CodeIOStream()

        is_top_level = sdfg.parent is None

        # Generate code
        ###########################

        # Keep track of allocated variables
        allocated = set()

        # Add symbol mappings to allocated variables
        if sdfg.parent_nsdfg_node is not None:
            allocated |= sdfg.parent_nsdfg_node.symbol_mapping.keys()

        # Invoke all instrumentation providers
        for instr in self._dispatcher.instrumentation.values():
            if instr is not None:
                instr.on_sdfg_begin(sdfg, callsite_stream, global_stream)

        # Allocate outer-level transients
        shared_transients = sdfg.shared_transients()
        for state in sdfg.nodes():
            for node in state.data_nodes():
                if (node.data in shared_transients
                        and node.data not in allocated):
                    self._dispatcher.dispatch_allocate(sdfg, state, None, node,
                                                       global_stream,
                                                       callsite_stream)
                    allocated.add(node.data)

        # Allocate inter-state variables
        global_symbols = copy.deepcopy(sdfg.symbols)
        global_symbols.update(
            {aname: arr.dtype
             for aname, arr in sdfg.arrays.items()})
        interstate_symbols = {}
        for e in sdfg.edges():
            symbols = e.data.new_symbols(global_symbols)
            # Inferred symbols only take precedence if global symbol not defined
            symbols = {
                k: v if k not in global_symbols else global_symbols[k]
                for k, v in symbols.items()
            }
            interstate_symbols.update(symbols)
            global_symbols.update(symbols)

        for isvarName, isvarType in interstate_symbols.items():
            # Skip symbols that have been declared as outer-level transients
            if isvarName in allocated:
                continue
            isvar = data.Scalar(isvarType)
            callsite_stream.write(
                '%s;\n' % (isvar.as_arg(with_types=True, name=isvarName)), sdfg)

        callsite_stream.write('\n', sdfg)

<<<<<<< HEAD
=======
        states_topological = list(sdfg.topological_sort(sdfg.start_state))

        # {edge: [dace.edges.ControlFlow]}
        control_flow = {e: [] for e in sdfg.edges()}

        if dace.config.Config.get_bool('optimizer', 'detect_control_flow'):

            ####################################################################
            # Loop detection procedure

            all_cycles = list(sdfg.find_cycles())  # Returns a list of lists
            # Order according to topological sort
            all_cycles = [
                sorted(c, key=lambda x: states_topological.index(x))
                for c in all_cycles
            ]
            # Group in terms of starting node
            starting_nodes = [c[0] for c in all_cycles]
            # Order cycles according to starting node in topological sort
            starting_nodes = sorted(starting_nodes,
                                    key=lambda x: states_topological.index(x))
            cycles_by_node = [[c for c in all_cycles if c[0] == n]
                              for n in starting_nodes]
            for cycles in cycles_by_node:

                # Use arbitrary cycle to find the first and last nodes
                first_node = cycles[0][0]
                last_node = cycles[0][-1]

                if not first_node.is_empty():
                    # The entry node should not contain any computations
                    continue

                if not all([c[-1] == last_node for c in cycles]):
                    # There are multiple back edges: not a for or while loop
                    continue

                previous_edge = [
                    e for e in sdfg.in_edges(first_node) if e.src != last_node
                ]
                if len(previous_edge) != 1:
                    # No single starting point: not a for or while
                    continue
                previous_edge = previous_edge[0]

                back_edge = sdfg.edges_between(last_node, first_node)
                if len(back_edge) != 1:
                    raise RuntimeError("Expected exactly one edge in cycle")
                back_edge = back_edge[0]

                # Build a set of all nodes in all cycles associated with this
                # set of start and end node
                internal_nodes = functools.reduce(
                    lambda a, b: a | b, [set(c)
                                         for c in cycles]) - {first_node}

                exit_edge = [
                    e for e in sdfg.out_edges(first_node)
                    if e.dst not in internal_nodes | {first_node}
                ]
                if len(exit_edge) != 1:
                    # No single stopping condition: not a for or while
                    # (we don't support continue or break)
                    continue
                exit_edge = exit_edge[0]

                entry_edge = [
                    e for e in sdfg.out_edges(first_node) if e != exit_edge
                ]
                if len(entry_edge) != 1:
                    # No single starting condition: not a for or while
                    continue
                entry_edge = entry_edge[0]

                # Make sure this is not already annotated to be another construct
                if (len(control_flow[entry_edge]) != 0
                        or len(control_flow[back_edge]) != 0):
                    continue

                # Nested loops case I - previous edge of internal loop is a
                # loop-entry of an external loop (first state in a loop is
                # another loop)
                if (len(control_flow[previous_edge]) == 1 and isinstance(
                        control_flow[previous_edge][0], cflow.LoopEntry)):
                    # Nested loop, mark parent scope
                    loop_parent = control_flow[previous_edge][0].scope
                # Nested loops case II - exit edge of internal loop is a
                # back-edge of an external loop (last state in a loop is another
                # loop)
                elif (len(control_flow[exit_edge]) == 1 and isinstance(
                        control_flow[exit_edge][0], cflow.LoopBack)):
                    # Nested loop, mark parent scope
                    loop_parent = control_flow[exit_edge][0].scope
                elif (len(control_flow[exit_edge]) == 0
                      or len(control_flow[previous_edge]) == 0):
                    loop_parent = None
                else:
                    continue

                if entry_edge == back_edge:
                    # No entry check (we don't support do-loops)
                    # TODO: do we want to add some support for self-loops?
                    continue

                # Now we make sure that there is no other way to exit this
                # cycle, by checking that there's no reachable node *not*
                # included in any cycle between the first and last node.
                if any([len(set(c) - internal_nodes) > 1 for c in cycles]):
                    continue

                # Filter out loops with conditions and assignments that would
                # generate code within the loop
                if (entry_edge.data.assignments or exit_edge.data.assignments
                        or not back_edge.data.is_unconditional()
                        or not previous_edge.data.is_unconditional()):
                    continue

                # This is a loop! Generate the necessary annotation objects.
                loop_scope = cflow.LoopScope(internal_nodes)

                if ((len(previous_edge.data.assignments) > 0
                     or len(back_edge.data.assignments) > 0) and
                    (len(control_flow[previous_edge]) == 0 or
                     (len(control_flow[previous_edge]) == 1 and
                      control_flow[previous_edge][0].scope == loop_parent))):
                    # Generate assignment edge, if available
                    control_flow[previous_edge].append(
                        cflow.LoopAssignment(loop_scope, previous_edge))
                # Assign remaining control flow constructs
                control_flow[entry_edge].append(
                    cflow.LoopEntry(loop_scope, entry_edge))
                control_flow[exit_edge].append(
                    cflow.LoopExit(loop_scope, exit_edge))
                control_flow[back_edge].append(
                    cflow.LoopBack(loop_scope, back_edge))

            ###################################################################
            # If/then/else detection procedure

            candidates = [
                n for n in states_topological if sdfg.out_degree(n) == 2
            ]
            for candidate in candidates:

                # A valid if occurs when then are no reachable nodes for either
                # path that does not pass through a common dominator.
                dominators = nx.dominance.dominance_frontiers(
                    sdfg.nx, candidate)

                left_entry, right_entry = sdfg.out_edges(candidate)
                if (len(control_flow[left_entry]) > 0
                        or len(control_flow[right_entry]) > 0):
                    # Already assigned to a control flow construct
                    # TODO: carefully allow this in some cases
                    continue

                left, right = left_entry.dst, right_entry.dst
                dominator = dominators[left] & dominators[right]
                if len(dominator) != 1:
                    # There must be a single dominator across both branches,
                    # unless one of the nodes _is_ the next dominator
                    # if (len(dominator) == 0 and dominators[left] == {right}
                    #         or dominators[right] == {left}):
                    #     dominator = dominators[left] | dominators[right]
                    # else:
                    #     continue
                    continue
                dominator = next(iter(dominator))  # Exactly one dominator

                exit_edges = sdfg.in_edges(dominator)
                if len(exit_edges) != 2:
                    # There must be a single entry and a single exit. This
                    # could be relaxed in the future.
                    continue

                left_exit, right_exit = exit_edges
                if (len(control_flow[left_exit]) > 0
                        or len(control_flow[right_exit]) > 0):
                    # Already assigned to a control flow construct
                    # TODO: carefully allow this in some cases
                    continue

                # Now traverse from the source and verify that all possible paths
                # pass through the dominator
                left_nodes = sdfg.all_nodes_between(left, dominator)
                if left_nodes is None:
                    # Not all paths lead to the next dominator
                    continue
                left_nodes.add(left) # left also belong to scope

                right_nodes = sdfg.all_nodes_between(right, dominator)
                if right_nodes is None:
                    # Not all paths lead to the next dominator
                    continue
                right_nodes.add(right) # right also belong to scope

                # Make sure there is no overlap between left and right nodes
                if len(left_nodes & right_nodes) > 0:
                    continue

                # This is a valid if/then/else construct. Generate annotations
                if_then_else = cflow.IfThenElse(candidate, dominator)

                # Arbitrarily assign then/else to the two branches. If one edge
                # has no dominator but leads to the dominator, it means there's
                # only a then clause (and no else).
                has_else = False
                if len(dominators[left]) == 1:
                    then_scope = cflow.IfThenScope(if_then_else, left_nodes)
                    else_scope = cflow.IfElseScope(if_then_else, right_nodes)
                    control_flow[left_entry].append(
                        cflow.IfEntry(then_scope, left_entry))
                    control_flow[left_exit].append(
                        cflow.IfExit(then_scope, left_exit))
                    control_flow[right_exit].append(
                        cflow.IfExit(else_scope, right_exit))
                    if len(dominators[right]) == 1:
                        control_flow[right_entry].append(
                            cflow.IfEntry(else_scope, right_entry))
                        has_else = True
                else:
                    then_scope = cflow.IfThenScope(if_then_else, right_nodes)
                    else_scope = cflow.IfElseScope(if_then_else, left_nodes)
                    control_flow[right_entry].append(
                        cflow.IfEntry(then_scope, right_entry))
                    control_flow[right_exit].append(
                        cflow.IfExit(then_scope, right_exit))
                    control_flow[left_exit].append(
                        cflow.IfExit(else_scope, left_exit))

>>>>>>> 8add4a00
        #######################################################################
        # Generate actual program body

        states_generated = self.generate_states(sdfg, global_stream,
                                                callsite_stream)

        #######################################################################

        # Sanity check
        if len(states_generated) != len(sdfg.nodes()):
            raise RuntimeError(
                "Not all states were generated in SDFG {}!"
                "\n  Generated: {}\n  Missing: {}".format(
                    sdfg.label, [s.label for s in states_generated],
                    [s.label for s in (set(sdfg.nodes()) - states_generated)]))

        # Deallocate transients
        shared_transients = sdfg.shared_transients()
        deallocated = set()
        for state in sdfg.nodes():
            for node in state.data_nodes():
                if (node.data in shared_transients
                        and node.data not in deallocated):
                    self._dispatcher.dispatch_deallocate(
                        sdfg, state, None, node, global_stream, callsite_stream)
                    deallocated.add(node.data)

        # Now that we have all the information about dependencies, generate
        # header and footer
        if is_top_level:
            header_stream = CodeIOStream()
            header_global_stream = CodeIOStream()
            footer_stream = CodeIOStream()
            footer_global_stream = CodeIOStream()
            self.generate_header(sdfg, self._dispatcher.used_environments,
                                 header_global_stream, header_stream)

            # Open program function
            function_signature = 'void __program_%s_internal(%s)\n{\n' % (
                sdfg.name, sdfg.signature())

            self.generate_footer(sdfg, self._dispatcher.used_environments,
                                 footer_global_stream, footer_stream)

            header_global_stream.write(global_stream.getvalue())
            header_global_stream.write(footer_global_stream.getvalue())
            generated_header = header_global_stream.getvalue()

            all_code = CodeIOStream()
            all_code.write(function_signature)
            all_code.write(header_stream.getvalue())
            all_code.write(callsite_stream.getvalue())
            all_code.write(footer_stream.getvalue())
            generated_code = all_code.getvalue()
        else:
            generated_header = global_stream.getvalue()
            generated_code = callsite_stream.getvalue()

        # Clean up generated code
        gotos = re.findall(r'goto (.*);', generated_code)
        clean_code = ''
        for line in generated_code.split('\n'):
            # Empty line with semicolon
            if re.match(r'^\s*;\s*', line):
                continue
            # Label that might be unused
            label = re.findall(
                r'^\s*([a-zA-Z_][a-zA-Z_0-9]*):\s*[;]?\s*////.*$', line)
            if len(label) > 0:
                if label[0] not in gotos:
                    continue
            clean_code += line + '\n'

        # Return the generated global and local code strings
        return (generated_header, clean_code, self._dispatcher.used_targets,
                self._dispatcher.used_environments)<|MERGE_RESOLUTION|>--- conflicted
+++ resolved
@@ -498,239 +498,6 @@
 
         callsite_stream.write('\n', sdfg)
 
-<<<<<<< HEAD
-=======
-        states_topological = list(sdfg.topological_sort(sdfg.start_state))
-
-        # {edge: [dace.edges.ControlFlow]}
-        control_flow = {e: [] for e in sdfg.edges()}
-
-        if dace.config.Config.get_bool('optimizer', 'detect_control_flow'):
-
-            ####################################################################
-            # Loop detection procedure
-
-            all_cycles = list(sdfg.find_cycles())  # Returns a list of lists
-            # Order according to topological sort
-            all_cycles = [
-                sorted(c, key=lambda x: states_topological.index(x))
-                for c in all_cycles
-            ]
-            # Group in terms of starting node
-            starting_nodes = [c[0] for c in all_cycles]
-            # Order cycles according to starting node in topological sort
-            starting_nodes = sorted(starting_nodes,
-                                    key=lambda x: states_topological.index(x))
-            cycles_by_node = [[c for c in all_cycles if c[0] == n]
-                              for n in starting_nodes]
-            for cycles in cycles_by_node:
-
-                # Use arbitrary cycle to find the first and last nodes
-                first_node = cycles[0][0]
-                last_node = cycles[0][-1]
-
-                if not first_node.is_empty():
-                    # The entry node should not contain any computations
-                    continue
-
-                if not all([c[-1] == last_node for c in cycles]):
-                    # There are multiple back edges: not a for or while loop
-                    continue
-
-                previous_edge = [
-                    e for e in sdfg.in_edges(first_node) if e.src != last_node
-                ]
-                if len(previous_edge) != 1:
-                    # No single starting point: not a for or while
-                    continue
-                previous_edge = previous_edge[0]
-
-                back_edge = sdfg.edges_between(last_node, first_node)
-                if len(back_edge) != 1:
-                    raise RuntimeError("Expected exactly one edge in cycle")
-                back_edge = back_edge[0]
-
-                # Build a set of all nodes in all cycles associated with this
-                # set of start and end node
-                internal_nodes = functools.reduce(
-                    lambda a, b: a | b, [set(c)
-                                         for c in cycles]) - {first_node}
-
-                exit_edge = [
-                    e for e in sdfg.out_edges(first_node)
-                    if e.dst not in internal_nodes | {first_node}
-                ]
-                if len(exit_edge) != 1:
-                    # No single stopping condition: not a for or while
-                    # (we don't support continue or break)
-                    continue
-                exit_edge = exit_edge[0]
-
-                entry_edge = [
-                    e for e in sdfg.out_edges(first_node) if e != exit_edge
-                ]
-                if len(entry_edge) != 1:
-                    # No single starting condition: not a for or while
-                    continue
-                entry_edge = entry_edge[0]
-
-                # Make sure this is not already annotated to be another construct
-                if (len(control_flow[entry_edge]) != 0
-                        or len(control_flow[back_edge]) != 0):
-                    continue
-
-                # Nested loops case I - previous edge of internal loop is a
-                # loop-entry of an external loop (first state in a loop is
-                # another loop)
-                if (len(control_flow[previous_edge]) == 1 and isinstance(
-                        control_flow[previous_edge][0], cflow.LoopEntry)):
-                    # Nested loop, mark parent scope
-                    loop_parent = control_flow[previous_edge][0].scope
-                # Nested loops case II - exit edge of internal loop is a
-                # back-edge of an external loop (last state in a loop is another
-                # loop)
-                elif (len(control_flow[exit_edge]) == 1 and isinstance(
-                        control_flow[exit_edge][0], cflow.LoopBack)):
-                    # Nested loop, mark parent scope
-                    loop_parent = control_flow[exit_edge][0].scope
-                elif (len(control_flow[exit_edge]) == 0
-                      or len(control_flow[previous_edge]) == 0):
-                    loop_parent = None
-                else:
-                    continue
-
-                if entry_edge == back_edge:
-                    # No entry check (we don't support do-loops)
-                    # TODO: do we want to add some support for self-loops?
-                    continue
-
-                # Now we make sure that there is no other way to exit this
-                # cycle, by checking that there's no reachable node *not*
-                # included in any cycle between the first and last node.
-                if any([len(set(c) - internal_nodes) > 1 for c in cycles]):
-                    continue
-
-                # Filter out loops with conditions and assignments that would
-                # generate code within the loop
-                if (entry_edge.data.assignments or exit_edge.data.assignments
-                        or not back_edge.data.is_unconditional()
-                        or not previous_edge.data.is_unconditional()):
-                    continue
-
-                # This is a loop! Generate the necessary annotation objects.
-                loop_scope = cflow.LoopScope(internal_nodes)
-
-                if ((len(previous_edge.data.assignments) > 0
-                     or len(back_edge.data.assignments) > 0) and
-                    (len(control_flow[previous_edge]) == 0 or
-                     (len(control_flow[previous_edge]) == 1 and
-                      control_flow[previous_edge][0].scope == loop_parent))):
-                    # Generate assignment edge, if available
-                    control_flow[previous_edge].append(
-                        cflow.LoopAssignment(loop_scope, previous_edge))
-                # Assign remaining control flow constructs
-                control_flow[entry_edge].append(
-                    cflow.LoopEntry(loop_scope, entry_edge))
-                control_flow[exit_edge].append(
-                    cflow.LoopExit(loop_scope, exit_edge))
-                control_flow[back_edge].append(
-                    cflow.LoopBack(loop_scope, back_edge))
-
-            ###################################################################
-            # If/then/else detection procedure
-
-            candidates = [
-                n for n in states_topological if sdfg.out_degree(n) == 2
-            ]
-            for candidate in candidates:
-
-                # A valid if occurs when then are no reachable nodes for either
-                # path that does not pass through a common dominator.
-                dominators = nx.dominance.dominance_frontiers(
-                    sdfg.nx, candidate)
-
-                left_entry, right_entry = sdfg.out_edges(candidate)
-                if (len(control_flow[left_entry]) > 0
-                        or len(control_flow[right_entry]) > 0):
-                    # Already assigned to a control flow construct
-                    # TODO: carefully allow this in some cases
-                    continue
-
-                left, right = left_entry.dst, right_entry.dst
-                dominator = dominators[left] & dominators[right]
-                if len(dominator) != 1:
-                    # There must be a single dominator across both branches,
-                    # unless one of the nodes _is_ the next dominator
-                    # if (len(dominator) == 0 and dominators[left] == {right}
-                    #         or dominators[right] == {left}):
-                    #     dominator = dominators[left] | dominators[right]
-                    # else:
-                    #     continue
-                    continue
-                dominator = next(iter(dominator))  # Exactly one dominator
-
-                exit_edges = sdfg.in_edges(dominator)
-                if len(exit_edges) != 2:
-                    # There must be a single entry and a single exit. This
-                    # could be relaxed in the future.
-                    continue
-
-                left_exit, right_exit = exit_edges
-                if (len(control_flow[left_exit]) > 0
-                        or len(control_flow[right_exit]) > 0):
-                    # Already assigned to a control flow construct
-                    # TODO: carefully allow this in some cases
-                    continue
-
-                # Now traverse from the source and verify that all possible paths
-                # pass through the dominator
-                left_nodes = sdfg.all_nodes_between(left, dominator)
-                if left_nodes is None:
-                    # Not all paths lead to the next dominator
-                    continue
-                left_nodes.add(left) # left also belong to scope
-
-                right_nodes = sdfg.all_nodes_between(right, dominator)
-                if right_nodes is None:
-                    # Not all paths lead to the next dominator
-                    continue
-                right_nodes.add(right) # right also belong to scope
-
-                # Make sure there is no overlap between left and right nodes
-                if len(left_nodes & right_nodes) > 0:
-                    continue
-
-                # This is a valid if/then/else construct. Generate annotations
-                if_then_else = cflow.IfThenElse(candidate, dominator)
-
-                # Arbitrarily assign then/else to the two branches. If one edge
-                # has no dominator but leads to the dominator, it means there's
-                # only a then clause (and no else).
-                has_else = False
-                if len(dominators[left]) == 1:
-                    then_scope = cflow.IfThenScope(if_then_else, left_nodes)
-                    else_scope = cflow.IfElseScope(if_then_else, right_nodes)
-                    control_flow[left_entry].append(
-                        cflow.IfEntry(then_scope, left_entry))
-                    control_flow[left_exit].append(
-                        cflow.IfExit(then_scope, left_exit))
-                    control_flow[right_exit].append(
-                        cflow.IfExit(else_scope, right_exit))
-                    if len(dominators[right]) == 1:
-                        control_flow[right_entry].append(
-                            cflow.IfEntry(else_scope, right_entry))
-                        has_else = True
-                else:
-                    then_scope = cflow.IfThenScope(if_then_else, right_nodes)
-                    else_scope = cflow.IfElseScope(if_then_else, left_nodes)
-                    control_flow[right_entry].append(
-                        cflow.IfEntry(then_scope, right_entry))
-                    control_flow[right_exit].append(
-                        cflow.IfExit(then_scope, right_exit))
-                    control_flow[left_exit].append(
-                        cflow.IfExit(else_scope, left_exit))
-
->>>>>>> 8add4a00
         #######################################################################
         # Generate actual program body
 

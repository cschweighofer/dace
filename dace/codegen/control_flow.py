<<<<<<< HEAD
# Copyright 2019-2021 ETH Zurich and the DaCe authors. All rights reserved.
""" 
Various classes to facilitate the code generation of structured control 
flow elements (e.g., ``for``, ``if``, ``while``) from state machines in SDFGs. 

SDFGs are state machines of dataflow graphs, where each node is a state and each
edge may contain a state transition condition and assignments. As such, when 
generating code from an SDFG, the straightforward way would be to generate code
for each state and conditional ``goto``s for the state transitions.
However, this inhibits compiler optimizations on the generated code, which rely
on loops and branches. 

This file contains analyses that extract structured control flow constructs from
the state machine and emit code with the correct C keywords. It does so by 
iteratively converting the SDFG into a control flow tree when certain control
flow patterns are detected (using the ``structured_control_flow_tree``
function). The resulting tree classes (which all extend ``ControlFlow``) contain
the original states, and upon code generation are traversed recursively into
the tree rather than in arbitrary order. 

Each individual state is first wrapped with the ``SingleState`` control flow 
"block", and then upon analysis can be grouped into larger control flow blocks,
such as ``ForScope`` or ``IfElseChain``. If no structured control flow pattern
is detected (or this analysis is disabled in configuration), the group of states
is wrapped in a ``GeneralBlock``, which generates the aforementioned conditional
``goto`` code.

For example, the following SDFG::


      x < 5
     /------>[s2]--------\
[s1] \                    ->[s5]
      ------>[s3]->[s4]--/   
      x >= 5


would create the control flow tree below::


GeneralBlock({
    IfScope(condition=x<5, body={  
        GeneralBlock({
            SingleState(s2)
        })
    }, orelse={
        GeneralBlock({
            SingleState(s3),
            SingleState(s4),
        })
    }),
    SingleState(s5)
})
"""

from dataclasses import dataclass
from typing import (Callable, Dict, Iterator, List, Optional, Sequence, Set, Tuple, Union)
import sympy as sp
from dace import dtypes
from dace.sdfg.state import SDFGState
from dace.sdfg.sdfg import SDFG, InterstateEdge
from dace.sdfg.graph import Edge
from dace.properties import CodeBlock
from dace.codegen import cppunparse
from dace.codegen.targets import cpp

###############################################################################


@dataclass
class ControlFlow:
    """
    Abstract class representing a control flow block.
    """

    # A callback to the code generator that receives an SDFGState and returns
    # a string with its generated code.
    dispatch_state: Callable[[SDFGState], str]

    @property
    def first_state(self) -> SDFGState:
        """ 
        Returns the first or initializing state in this control flow block. 
        Used to determine which will be the next state in a control flow block
        to avoid generating extraneous ``goto``s.
        """
        return None

    @property
    def children(self) -> List['ControlFlow']:
        """ 
        Returns a list of control flow blocks that exist within this block.
        """
        return []

    def as_cpp(self, defined_vars: 'DefinedVars', symbols: Dict[str, dtypes.typeclass]) -> str:
        """ 
        Returns C++ code for this control flow block.
        :param defined_vars: A ``DefinedVars`` object with the variables defined
                             in the scope.
        :param symbols: A dictionary of symbol names and their types.
        :return: C++ string with the generated code of the control flow block.
        """
        raise NotImplementedError


@dataclass
class SingleState(ControlFlow):
    """ A control flow element containing a single state. """

    # The state in this element.
    state: SDFGState

    # Set to true if this is the last state in the parent control flow block,
    # in order to avoid generating an extraneous "goto exit" statement.
    last_state: bool = False

    def as_cpp(self, defined_vars, symbols) -> str:
        sdfg = self.state.parent

        expr = '__state_{}_{}:;\n'.format(sdfg.sdfg_id, self.state.label)
        if self.state.number_of_nodes() > 0:
            expr += '{\n'
            expr += self.dispatch_state(self.state)
            expr += '\n}\n'
        else:
            # Dispatch empty state in any case in order to register that the
            # state was dispatched
            self.dispatch_state(self.state)

        # If any state has no children, it should jump to the end of the SDFG
        if not self.last_state and sdfg.out_degree(self.state) == 0:
            expr += 'goto __state_exit_{};\n'.format(sdfg.sdfg_id)
        return expr

    def generate_transition(self,
                            sdfg: SDFG,
                            edge: Edge[InterstateEdge],
                            successor: SDFGState = None,
                            assignments_only: bool = False) -> str:
        """ 
        Helper function that generates a state transition (conditional goto) 
        from a state and an SDFG edge.
        :param sdfg: The parent SDFG.
        :param edge: The state transition edge to generate.
        :param successor: If not None, the state that will be generated right
                          after the current state (used to avoid extraneous 
                          gotos).
        :param assignments_only: If True, generates only the assignments
                                 of the inter-state edge.
        :return: A c++ string representing the state transition code.
        """
        expr = ''
        condition_string = cpp.unparse_interstate_edge(edge.data.condition.code[0], sdfg)

        if not edge.data.is_unconditional() and not assignments_only:
            expr += f'if ({condition_string}) {{\n'

        if len(edge.data.assignments) > 0:
            expr += ';\n'.join([
                "{} = {}".format(variable, cpp.unparse_interstate_edge(value, sdfg))
                for variable, value in edge.data.assignments.items()
            ] + [''])

        if ((successor is None or edge.dst is not successor) and not assignments_only):
            expr += 'goto __state_{}_{};\n'.format(sdfg.sdfg_id, edge.dst.label)

        if not edge.data.is_unconditional() and not assignments_only:
            expr += '}\n'
        return expr

    @property
    def first_state(self) -> SDFGState:
        return self.state


@dataclass
class GeneralBlock(ControlFlow):
    """ 
    General (or unrecognized) control flow block with gotos between states. 
    """

    # List of children control flow blocks
    elements: List[ControlFlow]

    # List or set of edges to not generate conditional gotos for. This is used
    # to avoid generating extra assignments or gotos before entering a for
    # loop, for example.
    gotos_to_ignore: Sequence[Edge[InterstateEdge]]

    # List or set of edges to generate `continue;` statements in lieu of goto.
    # This is used for loop blocks.
    gotos_to_continue: Sequence[Edge[InterstateEdge]]

    # List or set of edges to generate `break;` statements in lieu of goto.
    # This is used for loop blocks.
    gotos_to_break: Sequence[Edge[InterstateEdge]]

    # List or set of edges to not generate inter-state assignments for.
    assignments_to_ignore: Sequence[Edge[InterstateEdge]]

    def as_cpp(self, defined_vars, symbols) -> str:
        expr = ''
        for i, elem in enumerate(self.elements):
            expr += elem.as_cpp(defined_vars, symbols)
            # In a general block, emit transitions and assignments after each
            # individual state
            if isinstance(elem, SingleState):
                sdfg = elem.state.parent
                out_edges = sdfg.out_edges(elem.state)
                for j, e in enumerate(out_edges):
                    if e not in self.gotos_to_ignore:
                        # If this is the last generated edge and it leads
                        # to the next state, skip emitting goto
                        successor = None
                        if (j == (len(out_edges) - 1) and (i + 1) < len(self.elements)):
                            successor = self.elements[i + 1].first_state

                        expr += elem.generate_transition(sdfg, e, successor)
                    else:
                        if e not in self.assignments_to_ignore:
                            # Need to generate assignments but not gotos
                            expr += elem.generate_transition(sdfg, e, assignments_only=True)
                        if e in self.gotos_to_break:
                            expr += 'break;\n'
                        elif e in self.gotos_to_continue:
                            expr += 'continue;\n'
                # Add exit goto as necessary
                if elem.last_state:
                    continue
                # Two negating conditions
                if (len(out_edges) == 2
                        and out_edges[0].data.condition_sympy() == sp.Not(out_edges[1].data.condition_sympy())):
                    continue
                # One unconditional edge
                if (len(out_edges) == 1 and out_edges[0].data.is_unconditional()):
                    continue
                expr += f'goto __state_exit_{sdfg.sdfg_id};\n'

        return expr

    @property
    def first_state(self) -> SDFGState:
        if not self.elements:
            return None
        return self.elements[0].first_state

    @property
    def children(self) -> List[ControlFlow]:
        return self.elements


@dataclass
class IfScope(ControlFlow):
    """ A control flow scope of an if (else) block. """

    sdfg: SDFG  #: Parent SDFG
    branch_state: SDFGState  #: State that branches out to if/else scopes
    condition: CodeBlock  #: If-condition
    body: GeneralBlock  #: Body of if condition
    orelse: Optional[GeneralBlock] = None  #: Optional body of else condition

    def as_cpp(self, defined_vars, symbols) -> str:
        condition_string = cpp.unparse_interstate_edge(self.condition.code[0], self.sdfg)
        expr = f'if ({condition_string}) {{\n'
        expr += self.body.as_cpp(defined_vars, symbols)
        expr += '\n}'
        if self.orelse:
            expr += ' else {\n'
            expr += self.orelse.as_cpp(defined_vars, symbols)
            expr += '\n}'
        expr += '\n'
        return expr

    @property
    def first_state(self) -> SDFGState:
        return self.branch_state

    @property
    def children(self) -> List[ControlFlow]:
        return [self.body] + ([self.orelse] if self.orelse else [])


@dataclass
class IfElseChain(ControlFlow):
    """ A control flow scope of "if, else if, ..., else" chain of blocks. """
    sdfg: SDFG  #: Parent SDFG
    branch_state: SDFGState  #: State that branches out to all blocks
    body: List[Tuple[CodeBlock, GeneralBlock]]  #: List of (condition, block)

    def as_cpp(self, defined_vars, symbols) -> str:
        expr = ''
        for i, (condition, body) in enumerate(self.body):
            # First block in the chain is just "if", rest are "else if"
            prefix = '' if i == 0 else ' else '

            condition_string = cpp.unparse_interstate_edge(condition.code[0], self.sdfg)
            expr += f'{prefix}if ({condition_string}) {{\n'
            expr += body.as_cpp(defined_vars, symbols)
            expr += '\n}'

        # If we generate an if/else if blocks, we cannot guarantee that all
        # cases have been covered. In SDFG semantics, this means that the SDFG
        # execution should end, so we emit an "else goto exit" here.
        if len(self.body) > 0:
            expr += ' else {\n'
        expr += 'goto __state_exit_{};\n'.format(self.sdfg.sdfg_id)
        if len(self.body) > 0:
            expr += '\n}'
        return expr

    @property
    def first_state(self) -> SDFGState:
        return self.branch_state

    @property
    def children(self) -> List[ControlFlow]:
        return [block for _, block in self.body]

def _clean_loop_body(body: str) -> str:
    """ Cleans loop body from extraneous statements. """
    # Remove extraneous "continue" statement for code clarity
    if body.endswith('continue;\n'):
        body = body[:-len('continue;\n')]
    return body


@dataclass
class ForScope(ControlFlow):
    """ For loop block (without break or continue statements). """
    itervar: str  #: Name of iteration variable
    guard: SDFGState  #: Loop guard state
    init: str  #: C++ code for initializing iteration variable
    condition: CodeBlock  #: For-loop condition
    update: str  #: C++ code for updating iteration variable
    body: GeneralBlock  #: Loop body as a control flow block
    init_edges: List[InterstateEdge]  #: All initialization edges

    def as_cpp(self, defined_vars, symbols) -> str:
        # Initialize to either "int i = 0" or "i = 0" depending on whether
        # the type has been defined
        init = ''
        if self.init is not None:
            if defined_vars.has(self.itervar):
                init = self.itervar
            else:
                init = f'{symbols[self.itervar]} {self.itervar}'
            init += ' = ' + self.init

        sdfg = self.guard.parent

        preinit = ''
        if self.init_edges:
            for edge in self.init_edges:
                for k, v in edge.data.assignments.items():
                    if k != self.itervar:
                        cppinit = cpp.unparse_interstate_edge(v, sdfg)
                        preinit += f'{k} = {cppinit};\n'

        if self.condition is not None:
            cond = cpp.unparse_interstate_edge(self.condition.code[0], sdfg)
        else:
            cond = ''

        update = ''
        if self.update is not None:
            update = f'{self.itervar} = {self.update}'

        expr = f'{preinit}\nfor ({init}; {cond}; {update}) {{\n'
        expr += _clean_loop_body(self.body.as_cpp(defined_vars, symbols))
        expr += '\n}\n'
        return expr

    @property
    def first_state(self) -> SDFGState:
        return self.guard

    @property
    def children(self) -> List[ControlFlow]:
        return [self.body]


@dataclass
class WhileScope(ControlFlow):
    """ While loop block (without break or continue statements). """
    guard: SDFGState  #: Loop guard state
    test: CodeBlock  #: While-loop condition
    body: GeneralBlock  #: Loop body as control flow block

    def as_cpp(self, defined_vars, symbols) -> str:
        if self.test is not None:
            sdfg = self.guard.parent
            test = cpp.unparse_interstate_edge(self.test.code[0], sdfg)
        else:
            test = 'true'

        expr = f'while ({test}) {{\n'
        expr += _clean_loop_body(self.body.as_cpp(defined_vars, symbols))
        expr += '\n}\n'
        return expr

    @property
    def first_state(self) -> SDFGState:
        return self.guard

    @property
    def children(self) -> List[ControlFlow]:
        return [self.body]


@dataclass
class DoWhileScope(ControlFlow):
    """ Do-while loop block (without break or continue statements). """
    sdfg: SDFG  #: Parent SDFG
    test: CodeBlock  #: Do-while loop condition
    body: GeneralBlock  #: Loop body as control flow block

    def as_cpp(self, defined_vars, symbols) -> str:
        if self.test is not None:
            test = cpp.unparse_interstate_edge(self.test.code[0], self.sdfg)
        else:
            test = 'true'

        expr = 'do {\n'
        expr += _clean_loop_body(self.body.as_cpp(defined_vars, symbols))
        expr += f'\n}} while ({test});\n'
        return expr

    @property
    def first_state(self) -> SDFGState:
        return self.body[0].first_state

    @property
    def children(self) -> List[ControlFlow]:
        return [self.body]


@dataclass
class SwitchCaseScope(ControlFlow):
    """ Simple switch-case scope without fall-through cases. """
    sdfg: SDFG  #: Parent SDFG
    branch_state: SDFGState  #: Branching state
    switchvar: str  #: C++ code for switch expression
    cases: Dict[str, GeneralBlock]  #: Mapping of cases to control flow blocks

    def as_cpp(self, defined_vars, symbols) -> str:
        expr = f'switch ({self.switchvar}) {{\n'
        for case, body in self.cases.items():
            expr += f'case {case}: {{\n'
            expr += body.as_cpp(defined_vars, symbols)
            expr += 'break;\n}\n'
        expr += f'default: goto __state_exit_{self.sdfg.sdfg_id};'
        expr += '\n}\n'
        return expr

    @property
    def first_state(self) -> SDFGState:
        return self.branch_state

    @property
    def children(self) -> List[ControlFlow]:
        return list(self.cases.values())


def _loop_from_structure(sdfg: SDFG, guard: SDFGState, enter_edge: Edge[InterstateEdge],
                         leave_edge: Edge[InterstateEdge], back_edges: List[Edge[InterstateEdge]],
                         dispatch_state: Callable[[SDFGState], str]) -> Union[ForScope, WhileScope]:
    """ 
    Helper method that constructs the correct structured loop construct from a
    set of states. Can construct for or while loops.
    """

    body = GeneralBlock(dispatch_state, [], [], [], [], [])

    guard_inedges = sdfg.in_edges(guard)
    increment_edges = [e for e in guard_inedges if e in back_edges]
    init_edges = [e for e in guard_inedges if e not in back_edges]

    # If no back edge found (or more than one, indicating a "continue"
    # statement), disregard
    if len(increment_edges) > 1 or len(increment_edges) == 0:
        return None
    increment_edge = increment_edges[0]

    # Increment edge goto to be ignored in body
    body.gotos_to_ignore.append(increment_edge)
    body.gotos_to_continue.append(increment_edge)

    # Outgoing edges must be a negation of each other
    if enter_edge.data.condition_sympy() != (sp.Not(leave_edge.data.condition_sympy())):
        return None

    # Body of guard state must be empty
    if not guard.is_empty():
        return None

    if not increment_edge.data.is_unconditional():
        return None
    if len(enter_edge.data.assignments) > 0:
        return None

    condition = enter_edge.data.condition

    # Detect whether this loop is a for loop:
    # All incoming edges to the guard must set the same variable
    itvars = None
    for iedge in guard_inedges:
        if itvars is None:
            itvars = set(iedge.data.assignments.keys())
        else:
            itvars &= iedge.data.assignments.keys()
    if itvars and len(itvars) == 1:
        itvar = next(iter(itvars))
        init = init_edges[0].data.assignments[itvar]

        # Check that all init edges are the same and that increment edge only
        # increments
        if (all(e.data.assignments[itvar] == init for e in init_edges) and len(increment_edge.data.assignments) == 1):
            update = increment_edge.data.assignments[itvar]

            # Also ignore assignments in increment edge (handled in for stmt)
            body.assignments_to_ignore.append(increment_edge)

            return ForScope(dispatch_state, itvar, guard, init, condition, update, body, init_edges)

    # Otherwise, it is a while loop
    return WhileScope(dispatch_state, guard, condition, body)


def _cases_from_branches(
    edges: List[Edge[InterstateEdge]],
    cblocks: Dict[Edge[InterstateEdge], GeneralBlock],
) -> Tuple[str, Dict[str, GeneralBlock]]:
    """ 
    If the input list of edges correspond to a switch/case scope (with all
    conditions being "x == y" for a unique symbolic x and integers y),
    returns the switch/case scope parameters.
    :param edges: List of inter-state edges.
    :return: Tuple of (case variable C++ expression, mapping from case to 
             control flow block). If not a valid switch/case scope, 
             returns None.
    """
    cond = edges[0].data.condition_sympy()
    if not isinstance(cond, sp.Basic):
        return None
    a = sp.Wild('a')
    b = sp.Wild('b', properties=[lambda k: k.is_Integer])
    m = cond.match(sp.Eq(a, b))
    if m:
        # Obtain original code for variable
        astvar = edges[0].data.condition.code[0].value.left
    else:
        # Try integer == symbol
        m = cond.match(sp.Eq(b, a))
        if m:
            astvar = edges[0].data.condition.code[0].value.right
        else:
            return None

    # Get C++ expression from AST
    switchvar = cppunparse.pyexpr2cpp(astvar)

    # Check that all edges match criteria
    result = {}
    for e in edges:
        ematch = e.data.condition_sympy().match(sp.Eq(m[a], b))
        if not ematch:
            ematch = e.data.condition_sympy().match(sp.Eq(b, m[a]))
            if not ematch:
                return None
        # Create mapping to codeblocks
        result[cpp.sym2cpp(ematch[b])] = cblocks[e]

    return switchvar, result


def _ignore_recursive(edges: List[Edge[InterstateEdge]], block: ControlFlow):
    """ 
    Ignore a list of edges recursively in a control flow block and its children.
    """
    if isinstance(block, GeneralBlock):
        block.gotos_to_ignore.extend(edges)
        block.assignments_to_ignore.extend(edges)
    for subblock in block.children:
        _ignore_recursive(edges, subblock)


def _child_of(node: SDFGState, parent: SDFGState, ptree: Dict[SDFGState, SDFGState]) -> bool:
    curnode = node
    while curnode is not None:
        if curnode is parent:
            return True
        curnode = ptree[curnode]
    return False


def _structured_control_flow_traversal(sdfg: SDFG,
                                       start: SDFGState,
                                       ptree: Dict[SDFGState, SDFGState],
                                       branch_merges: Dict[SDFGState, SDFGState],
                                       back_edges: List[Edge[InterstateEdge]],
                                       dispatch_state: Callable[[SDFGState], str],
                                       parent_block: GeneralBlock,
                                       stop: SDFGState = None,
                                       generate_children_of: SDFGState = None) -> Set[SDFGState]:
    """ 
    Helper function for ``structured_control_flow_tree``. 
    :param sdfg: SDFG.
    :param start: Starting state for traversal.
    :param ptree: State parent tree (computed from ``state_parent_tree``).
    :param branch_merges: Dictionary mapping from branch state to its merge
                          state.
    :param dispatch_state: A function that dispatches code generation for a 
                           single state.
    :param parent_block: The block to append children to.
    :param stop: Stopping state to not traverse through (merge state of a 
                 branch or guard state of a loop).
    :return: Generator that yields states in state-order from ``start`` to 
             ``stop``.
    """
    # Traverse states in custom order
    visited = set()
    if stop is not None:
        visited.add(stop)
    stack = [start]
    while stack:
        node = stack.pop()
        if (generate_children_of is not None and not _child_of(node, generate_children_of, ptree)):
            continue
        if node in visited:
            continue
        visited.add(node)
        stateblock = SingleState(dispatch_state, node)

        oe = sdfg.out_edges(node)
        if len(oe) == 0:  # End state
            # If there are no remaining nodes, this is the last state and it can
            # be marked as such
            if len(stack) == 0:
                stateblock.last_state = True
            parent_block.elements.append(stateblock)
            continue
        elif len(oe) == 1:  # No traversal change
            stack.append(oe[0].dst)
            parent_block.elements.append(stateblock)
            continue

        # Potential branch or loop
        if node in branch_merges:
            mergestate = branch_merges[node]

            # Add branching node and ignore outgoing edges
            parent_block.elements.append(stateblock)
            parent_block.gotos_to_ignore.extend(oe)
            parent_block.assignments_to_ignore.extend(oe)
            stateblock.last_state = True

            # Parse all outgoing edges recursively first
            cblocks: Dict[Edge[InterstateEdge], GeneralBlock] = {}
            for branch in oe:
                cblocks[branch] = GeneralBlock(dispatch_state, [], [], [], [], [])
                visited |= _structured_control_flow_traversal(sdfg,
                                                              branch.dst,
                                                              ptree,
                                                              branch_merges,
                                                              back_edges,
                                                              dispatch_state,
                                                              cblocks[branch],
                                                              stop=mergestate,
                                                              generate_children_of=node)

            # Classify branch type:
            branch_block = None
            # If there are 2 out edges, one negation of the other:
            #   * if/else in case both branches are not merge state
            #   * if without else in case one branch is merge state
            if (len(oe) == 2 and oe[0].data.condition_sympy() == sp.Not(oe[1].data.condition_sympy())):
                # If without else
                if oe[0].dst is mergestate:
                    branch_block = IfScope(dispatch_state, sdfg, node, oe[1].data.condition, cblocks[oe[1]])
                elif oe[1].dst is mergestate:
                    branch_block = IfScope(dispatch_state, sdfg, node, oe[0].data.condition, cblocks[oe[0]])
                else:
                    branch_block = IfScope(dispatch_state, sdfg, node, oe[0].data.condition, cblocks[oe[0]],
                                           cblocks[oe[1]])
            else:
                # If there are 2 or more edges (one is not the negation of the
                # other):
                switch = _cases_from_branches(oe, cblocks)
                if switch:
                    # If all edges are of form "x == y" for a single x and
                    # integer y, it is a switch/case
                    branch_block = SwitchCaseScope(dispatch_state, sdfg, node, switch[0], switch[1])
                else:
                    # Otherwise, create if/else if/.../else goto exit chain
                    branch_block = IfElseChain(dispatch_state, sdfg, node, [(e.data.condition, cblocks[e]) for e in oe])
            # End of branch classification
            parent_block.elements.append(branch_block)
            if mergestate != stop:
                stack.append(mergestate)

        elif len(oe) == 2:  # Potential loop
            # TODO(later): Recognize do/while loops
            # If loop, traverse body, then exit
            body_start = None
            loop_exit = None
            scope = None
            if ptree[oe[0].dst] == node and ptree[oe[1].dst] != node:
                scope = _loop_from_structure(sdfg, node, oe[0], oe[1], back_edges, dispatch_state)
                body_start = oe[0].dst
                loop_exit = oe[1].dst
            elif ptree[oe[1].dst] == node and ptree[oe[0].dst] != node:
                scope = _loop_from_structure(sdfg, node, oe[1], oe[0], back_edges, dispatch_state)
                body_start = oe[1].dst
                loop_exit = oe[0].dst

            if scope:
                visited |= _structured_control_flow_traversal(sdfg,
                                                              body_start,
                                                              ptree,
                                                              branch_merges,
                                                              back_edges,
                                                              dispatch_state,
                                                              scope.body,
                                                              stop=node,
                                                              generate_children_of=node)

                # Add branching node and ignore outgoing edges
                parent_block.elements.append(stateblock)
                parent_block.gotos_to_ignore.extend(oe)
                parent_block.assignments_to_ignore.extend(oe)

                parent_block.elements.append(scope)

                # If for loop, ignore certain edges
                if isinstance(scope, ForScope):
                    # Mark init edge(s) to ignore in parent_block and all children
                    _ignore_recursive([e for e in sdfg.in_edges(node) if e not in back_edges], parent_block)
                    # Mark back edge for ignoring in all children of loop body
                    _ignore_recursive([e for e in sdfg.in_edges(node) if e in back_edges], scope.body)

                stack.append(loop_exit)
                continue

            # No proper loop detected: Unstructured control flow
            parent_block.elements.append(stateblock)
            stack.extend([e.dst for e in oe])
        else:  # No merge state: Unstructured control flow
            parent_block.elements.append(stateblock)
            stack.extend([e.dst for e in oe])

    return visited - {stop}


def structured_control_flow_tree(sdfg: SDFG, dispatch_state: Callable[[SDFGState], str]) -> ControlFlow:
    """
    Returns a structured control-flow tree (i.e., with constructs such as 
    branches and loops) from an SDFG, which can be used to generate its code
    in a compiler- and human-friendly way.
    :param sdfg: The SDFG to iterate over.
    :return: Control-flow block representing the entire SDFG.
    """
    # Avoid import loops
    from dace.sdfg.analysis import cfg

    # Get parent states and back-edges
    ptree = cfg.state_parent_tree(sdfg)
    back_edges = cfg.back_edges(sdfg)

    # Annotate branches
    branch_merges: Dict[SDFGState, SDFGState] = {}
    adf = cfg.acyclic_dominance_frontier(sdfg)
    for state in sdfg.nodes():
        oedges = sdfg.out_edges(state)
        # Skip if not branch
        if len(oedges) <= 1:
            continue
        # Skip if natural loop
        if len(oedges) == 2 and ((ptree[oedges[0].dst] == state and ptree[oedges[1].dst] != state) or
                                 (ptree[oedges[1].dst] == state and ptree[oedges[0].dst] != state)):
            continue

        common_frontier = set()
        for oedge in oedges:
            frontier = adf[oedge.dst]
            if not frontier:
                frontier = {oedge.dst}
            common_frontier |= frontier
        if len(common_frontier) == 1:
            branch_merges[state] = next(iter(common_frontier))

    root_block = GeneralBlock(dispatch_state, [], [], [], [], [])
    _structured_control_flow_traversal(sdfg, sdfg.start_state, ptree, branch_merges, back_edges, dispatch_state,
                                       root_block)
    return root_block
=======
# Copyright 2019-2021 ETH Zurich and the DaCe authors. All rights reserved.
""" 
Various classes to facilitate the code generation of structured control 
flow elements (e.g., ``for``, ``if``, ``while``) from state machines in SDFGs. 

SDFGs are state machines of dataflow graphs, where each node is a state and each
edge may contain a state transition condition and assignments. As such, when 
generating code from an SDFG, the straightforward way would be to generate code
for each state and conditional ``goto``s for the state transitions.
However, this inhibits compiler optimizations on the generated code, which rely
on loops and branches. 

This file contains analyses that extract structured control flow constructs from
the state machine and emit code with the correct C keywords. It does so by 
iteratively converting the SDFG into a control flow tree when certain control
flow patterns are detected (using the ``structured_control_flow_tree``
function). The resulting tree classes (which all extend ``ControlFlow``) contain
the original states, and upon code generation are traversed recursively into
the tree rather than in arbitrary order. 

Each individual state is first wrapped with the ``SingleState`` control flow 
"block", and then upon analysis can be grouped into larger control flow blocks,
such as ``ForScope`` or ``IfElseChain``. If no structured control flow pattern
is detected (or this analysis is disabled in configuration), the group of states
is wrapped in a ``GeneralBlock``, which generates the aforementioned conditional
``goto`` code.

For example, the following SDFG::


      x < 5
     /------>[s2]--------\
[s1] \                    ->[s5]
      ------>[s3]->[s4]--/   
      x >= 5


would create the control flow tree below::


GeneralBlock({
    IfScope(condition=x<5, body={  
        GeneralBlock({
            SingleState(s2)
        })
    }, orelse={
        GeneralBlock({
            SingleState(s3),
            SingleState(s4),
        })
    }),
    SingleState(s5)
})
"""

from dataclasses import dataclass
from typing import (Callable, Dict, Iterator, List, Optional, Sequence, Set, Tuple, Union)
import sympy as sp
from dace import dtypes
from dace.sdfg.state import SDFGState
from dace.sdfg.sdfg import SDFG, InterstateEdge
from dace.sdfg.graph import Edge
from dace.properties import CodeBlock
from dace.codegen import cppunparse
from dace.codegen.targets import cpp

###############################################################################


@dataclass
class ControlFlow:
    """
    Abstract class representing a control flow block.
    """

    # A callback to the code generator that receives an SDFGState and returns
    # a string with its generated code.
    dispatch_state: Callable[[SDFGState], str]

    @property
    def first_state(self) -> SDFGState:
        """ 
        Returns the first or initializing state in this control flow block. 
        Used to determine which will be the next state in a control flow block
        to avoid generating extraneous ``goto``s.
        """
        return None

    @property
    def children(self) -> List['ControlFlow']:
        """ 
        Returns a list of control flow blocks that exist within this block.
        """
        return []

    def as_cpp(self, codegen: 'DaCeCodeGenerator', symbols: Dict[str, dtypes.typeclass]) -> str:
        """ 
        Returns C++ code for this control flow block.
        :param codegen: A code generator object, used for allocation information and defined variables in scope.
        :param symbols: A dictionary of symbol names and their types.
        :return: C++ string with the generated code of the control flow block.
        """
        raise NotImplementedError


@dataclass
class SingleState(ControlFlow):
    """ A control flow element containing a single state. """

    # The state in this element.
    state: SDFGState

    # Set to true if this is the last state in the parent control flow block,
    # in order to avoid generating an extraneous "goto exit" statement.
    last_state: bool = False

    def as_cpp(self, codegen, symbols) -> str:
        sdfg = self.state.parent

        expr = '__state_{}_{}:;\n'.format(sdfg.sdfg_id, self.state.label)
        if self.state.number_of_nodes() > 0:
            expr += '{\n'
            expr += self.dispatch_state(self.state)
            expr += '\n}\n'
        else:
            # Dispatch empty state in any case in order to register that the
            # state was dispatched
            self.dispatch_state(self.state)

        # If any state has no children, it should jump to the end of the SDFG
        if not self.last_state and sdfg.out_degree(self.state) == 0:
            expr += 'goto __state_exit_{};\n'.format(sdfg.sdfg_id)
        return expr

    def generate_transition(self,
                            sdfg: SDFG,
                            edge: Edge[InterstateEdge],
                            successor: SDFGState = None,
                            assignments_only: bool = False,
                            framecode: 'DaCeCodeGenerator' = None) -> str:
        """ 
        Helper function that generates a state transition (conditional goto) 
        from a state and an SDFG edge.
        :param sdfg: The parent SDFG.
        :param edge: The state transition edge to generate.
        :param successor: If not None, the state that will be generated right
                          after the current state (used to avoid extraneous 
                          gotos).
        :param assignments_only: If True, generates only the assignments
                                 of the inter-state edge.
        :param framecode: Code generator object (used for allocation information).
        :return: A c++ string representing the state transition code.
        """
        expr = ''
        condition_string = cpp.unparse_interstate_edge(edge.data.condition.code[0], sdfg, codegen=framecode)

        if not edge.data.is_unconditional() and not assignments_only:
            expr += f'if ({condition_string}) {{\n'

        if len(edge.data.assignments) > 0:
            expr += ';\n'.join([
                "{} = {}".format(variable, cpp.unparse_interstate_edge(value, sdfg, codegen=framecode))
                for variable, value in edge.data.assignments.items()
            ] + [''])

        if ((successor is None or edge.dst is not successor) and not assignments_only):
            expr += 'goto __state_{}_{};\n'.format(sdfg.sdfg_id, edge.dst.label)

        if not edge.data.is_unconditional() and not assignments_only:
            expr += '}\n'
        return expr

    @property
    def first_state(self) -> SDFGState:
        return self.state


@dataclass
class GeneralBlock(ControlFlow):
    """ 
    General (or unrecognized) control flow block with gotos between states. 
    """

    # List of children control flow blocks
    elements: List[ControlFlow]

    # List or set of edges to not generate conditional gotos for. This is used
    # to avoid generating extra assignments or gotos before entering a for
    # loop, for example.
    gotos_to_ignore: Sequence[Edge[InterstateEdge]]

    # List or set of edges to generate `continue;` statements in lieu of goto.
    # This is used for loop blocks.
    gotos_to_continue: Sequence[Edge[InterstateEdge]]

    # List or set of edges to generate `break;` statements in lieu of goto.
    # This is used for loop blocks.
    gotos_to_break: Sequence[Edge[InterstateEdge]]

    # List or set of edges to not generate inter-state assignments for.
    assignments_to_ignore: Sequence[Edge[InterstateEdge]]

    def as_cpp(self, codegen, symbols) -> str:
        expr = ''
        for i, elem in enumerate(self.elements):
            expr += elem.as_cpp(codegen, symbols)
            # In a general block, emit transitions and assignments after each
            # individual state
            if isinstance(elem, SingleState):
                sdfg = elem.state.parent
                out_edges = sdfg.out_edges(elem.state)
                for j, e in enumerate(out_edges):
                    if e not in self.gotos_to_ignore:
                        # If this is the last generated edge and it leads
                        # to the next state, skip emitting goto
                        successor = None
                        if (j == (len(out_edges) - 1) and (i + 1) < len(self.elements)):
                            successor = self.elements[i + 1].first_state

                        expr += elem.generate_transition(sdfg, e, successor)
                    else:
                        if e not in self.assignments_to_ignore:
                            # Need to generate assignments but not gotos
                            expr += elem.generate_transition(sdfg, e, assignments_only=True)
                        if e in self.gotos_to_break:
                            expr += 'break;\n'
                        elif e in self.gotos_to_continue:
                            expr += 'continue;\n'
                # Add exit goto as necessary
                if elem.last_state:
                    continue
                # Two negating conditions
                if (len(out_edges) == 2
                        and out_edges[0].data.condition_sympy() == sp.Not(out_edges[1].data.condition_sympy())):
                    continue
                # One unconditional edge
                if (len(out_edges) == 1 and out_edges[0].data.is_unconditional()):
                    continue
                expr += f'goto __state_exit_{sdfg.sdfg_id};\n'

        return expr

    @property
    def first_state(self) -> SDFGState:
        if not self.elements:
            return None
        return self.elements[0].first_state

    @property
    def children(self) -> List[ControlFlow]:
        return self.elements


@dataclass
class IfScope(ControlFlow):
    """ A control flow scope of an if (else) block. """

    sdfg: SDFG  #: Parent SDFG
    branch_state: SDFGState  #: State that branches out to if/else scopes
    condition: CodeBlock  #: If-condition
    body: GeneralBlock  #: Body of if condition
    orelse: Optional[GeneralBlock] = None  #: Optional body of else condition

    def as_cpp(self, codegen, symbols) -> str:
        condition_string = cpp.unparse_interstate_edge(self.condition.code[0], self.sdfg, codegen=codegen)
        expr = f'if ({condition_string}) {{\n'
        expr += self.body.as_cpp(codegen, symbols)
        expr += '\n}'
        if self.orelse:
            expr += ' else {\n'
            expr += self.orelse.as_cpp(codegen, symbols)
            expr += '\n}'
        expr += '\n'
        return expr

    @property
    def first_state(self) -> SDFGState:
        return self.branch_state

    @property
    def children(self) -> List[ControlFlow]:
        return [self.body] + ([self.orelse] if self.orelse else [])


@dataclass
class IfElseChain(ControlFlow):
    """ A control flow scope of "if, else if, ..., else" chain of blocks. """
    sdfg: SDFG  #: Parent SDFG
    branch_state: SDFGState  #: State that branches out to all blocks
    body: List[Tuple[CodeBlock, GeneralBlock]]  #: List of (condition, block)

    def as_cpp(self, codegen, symbols) -> str:
        expr = ''
        for i, (condition, body) in enumerate(self.body):
            # First block in the chain is just "if", rest are "else if"
            prefix = '' if i == 0 else ' else '

            condition_string = cpp.unparse_interstate_edge(condition.code[0], self.sdfg, codegen=codegen)
            expr += f'{prefix}if ({condition_string}) {{\n'
            expr += body.as_cpp(codegen, symbols)
            expr += '\n}'

        # If we generate an if/else if blocks, we cannot guarantee that all
        # cases have been covered. In SDFG semantics, this means that the SDFG
        # execution should end, so we emit an "else goto exit" here.
        if len(self.body) > 0:
            expr += ' else {\n'
        expr += 'goto __state_exit_{};\n'.format(self.sdfg.sdfg_id)
        if len(self.body) > 0:
            expr += '\n}'
        return expr

    @property
    def first_state(self) -> SDFGState:
        return self.branch_state

    @property
    def children(self) -> List[ControlFlow]:
        return [block for _, block in self.body]

def _clean_loop_body(body: str) -> str:
    """ Cleans loop body from extraneous statements. """
    # Remove extraneous "continue" statement for code clarity
    if body.endswith('continue;\n'):
        body = body[:-len('continue;\n')]
    return body


@dataclass
class ForScope(ControlFlow):
    """ For loop block (without break or continue statements). """
    itervar: str  #: Name of iteration variable
    guard: SDFGState  #: Loop guard state
    init: str  #: C++ code for initializing iteration variable
    condition: CodeBlock  #: For-loop condition
    update: str  #: C++ code for updating iteration variable
    body: GeneralBlock  #: Loop body as a control flow block
    init_edges: List[InterstateEdge]  #: All initialization edges

    def as_cpp(self, codegen, symbols) -> str:
        # Initialize to either "int i = 0" or "i = 0" depending on whether
        # the type has been defined
        defined_vars = codegen.dispatcher.defined_vars
        init = ''
        if self.init is not None:
            if defined_vars.has(self.itervar):
                init = self.itervar
            else:
                init = f'{symbols[self.itervar]} {self.itervar}'
            init += ' = ' + self.init

        sdfg = self.guard.parent

        preinit = ''
        if self.init_edges:
            for edge in self.init_edges:
                for k, v in edge.data.assignments.items():
                    if k != self.itervar:
                        cppinit = cpp.unparse_interstate_edge(v, sdfg, codegen=codegen)
                        preinit += f'{k} = {cppinit};\n'

        if self.condition is not None:
            cond = cpp.unparse_interstate_edge(self.condition.code[0], sdfg, codegen=codegen)
        else:
            cond = ''

        update = ''
        if self.update is not None:
            update = f'{self.itervar} = {self.update}'

        expr = f'{preinit}\nfor ({init}; {cond}; {update}) {{\n'
        expr += _clean_loop_body(self.body.as_cpp(codegen, symbols))
        expr += '\n}\n'
        return expr

    @property
    def first_state(self) -> SDFGState:
        return self.guard

    @property
    def children(self) -> List[ControlFlow]:
        return [self.body]


@dataclass
class WhileScope(ControlFlow):
    """ While loop block (without break or continue statements). """
    guard: SDFGState  #: Loop guard state
    test: CodeBlock  #: While-loop condition
    body: GeneralBlock  #: Loop body as control flow block

    def as_cpp(self, codegen, symbols) -> str:
        if self.test is not None:
            sdfg = self.guard.parent
            test = cpp.unparse_interstate_edge(self.test.code[0], sdfg, codegen=codegen)
        else:
            test = 'true'

        expr = f'while ({test}) {{\n'
        expr += _clean_loop_body(self.body.as_cpp(codegen, symbols))
        expr += '\n}\n'
        return expr

    @property
    def first_state(self) -> SDFGState:
        return self.guard

    @property
    def children(self) -> List[ControlFlow]:
        return [self.body]


@dataclass
class DoWhileScope(ControlFlow):
    """ Do-while loop block (without break or continue statements). """
    sdfg: SDFG  #: Parent SDFG
    test: CodeBlock  #: Do-while loop condition
    body: GeneralBlock  #: Loop body as control flow block

    def as_cpp(self, codegen, symbols) -> str:
        if self.test is not None:
            test = cpp.unparse_interstate_edge(self.test.code[0], self.sdfg, codegen=codegen)
        else:
            test = 'true'

        expr = 'do {\n'
        expr += _clean_loop_body(self.body.as_cpp(codegen, symbols))
        expr += f'\n}} while ({test});\n'
        return expr

    @property
    def first_state(self) -> SDFGState:
        return self.body[0].first_state

    @property
    def children(self) -> List[ControlFlow]:
        return [self.body]


@dataclass
class SwitchCaseScope(ControlFlow):
    """ Simple switch-case scope without fall-through cases. """
    sdfg: SDFG  #: Parent SDFG
    branch_state: SDFGState  #: Branching state
    switchvar: str  #: C++ code for switch expression
    cases: Dict[str, GeneralBlock]  #: Mapping of cases to control flow blocks

    def as_cpp(self, codegen, symbols) -> str:
        expr = f'switch ({self.switchvar}) {{\n'
        for case, body in self.cases.items():
            expr += f'case {case}: {{\n'
            expr += body.as_cpp(codegen, symbols)
            expr += 'break;\n}\n'
        expr += f'default: goto __state_exit_{self.sdfg.sdfg_id};'
        expr += '\n}\n'
        return expr

    @property
    def first_state(self) -> SDFGState:
        return self.branch_state

    @property
    def children(self) -> List[ControlFlow]:
        return list(self.cases.values())


def _loop_from_structure(sdfg: SDFG, guard: SDFGState, enter_edge: Edge[InterstateEdge],
                         leave_edge: Edge[InterstateEdge], back_edges: List[Edge[InterstateEdge]],
                         dispatch_state: Callable[[SDFGState], str]) -> Union[ForScope, WhileScope]:
    """ 
    Helper method that constructs the correct structured loop construct from a
    set of states. Can construct for or while loops.
    """

    body = GeneralBlock(dispatch_state, [], [], [], [], [])

    guard_inedges = sdfg.in_edges(guard)
    increment_edges = [e for e in guard_inedges if e in back_edges]
    init_edges = [e for e in guard_inedges if e not in back_edges]

    # If no back edge found (or more than one, indicating a "continue"
    # statement), disregard
    if len(increment_edges) > 1 or len(increment_edges) == 0:
        return None
    increment_edge = increment_edges[0]

    # Increment edge goto to be ignored in body
    body.gotos_to_ignore.append(increment_edge)
    body.gotos_to_continue.append(increment_edge)

    # Outgoing edges must be a negation of each other
    if enter_edge.data.condition_sympy() != (sp.Not(leave_edge.data.condition_sympy())):
        return None

    # Body of guard state must be empty
    if not guard.is_empty():
        return None

    if not increment_edge.data.is_unconditional():
        return None
    if len(enter_edge.data.assignments) > 0:
        return None

    condition = enter_edge.data.condition

    # Detect whether this loop is a for loop:
    # All incoming edges to the guard must set the same variable
    itvars = None
    for iedge in guard_inedges:
        if itvars is None:
            itvars = set(iedge.data.assignments.keys())
        else:
            itvars &= iedge.data.assignments.keys()
    if itvars and len(itvars) == 1:
        itvar = next(iter(itvars))
        init = init_edges[0].data.assignments[itvar]

        # Check that all init edges are the same and that increment edge only
        # increments
        if (all(e.data.assignments[itvar] == init for e in init_edges) and len(increment_edge.data.assignments) == 1):
            update = increment_edge.data.assignments[itvar]

            # Also ignore assignments in increment edge (handled in for stmt)
            body.assignments_to_ignore.append(increment_edge)

            return ForScope(dispatch_state, itvar, guard, init, condition, update, body, init_edges)

    # Otherwise, it is a while loop
    return WhileScope(dispatch_state, guard, condition, body)


def _cases_from_branches(
    edges: List[Edge[InterstateEdge]],
    cblocks: Dict[Edge[InterstateEdge], GeneralBlock],
) -> Tuple[str, Dict[str, GeneralBlock]]:
    """ 
    If the input list of edges correspond to a switch/case scope (with all
    conditions being "x == y" for a unique symbolic x and integers y),
    returns the switch/case scope parameters.
    :param edges: List of inter-state edges.
    :return: Tuple of (case variable C++ expression, mapping from case to 
             control flow block). If not a valid switch/case scope, 
             returns None.
    """
    cond = edges[0].data.condition_sympy()
    if not isinstance(cond, sp.Basic):
        return None
    a = sp.Wild('a')
    b = sp.Wild('b', properties=[lambda k: k.is_Integer])
    m = cond.match(sp.Eq(a, b))
    if m:
        # Obtain original code for variable
        astvar = edges[0].data.condition.code[0].value.left
    else:
        # Try integer == symbol
        m = cond.match(sp.Eq(b, a))
        if m:
            astvar = edges[0].data.condition.code[0].value.right
        else:
            return None

    # Get C++ expression from AST
    switchvar = cppunparse.pyexpr2cpp(astvar)

    # Check that all edges match criteria
    result = {}
    for e in edges:
        ematch = e.data.condition_sympy().match(sp.Eq(m[a], b))
        if not ematch:
            ematch = e.data.condition_sympy().match(sp.Eq(b, m[a]))
            if not ematch:
                return None
        # Create mapping to codeblocks
        result[cpp.sym2cpp(ematch[b])] = cblocks[e]

    return switchvar, result


def _ignore_recursive(edges: List[Edge[InterstateEdge]], block: ControlFlow):
    """ 
    Ignore a list of edges recursively in a control flow block and its children.
    """
    if isinstance(block, GeneralBlock):
        block.gotos_to_ignore.extend(edges)
        block.assignments_to_ignore.extend(edges)
    for subblock in block.children:
        _ignore_recursive(edges, subblock)


def _child_of(node: SDFGState, parent: SDFGState, ptree: Dict[SDFGState, SDFGState]) -> bool:
    curnode = node
    while curnode is not None:
        if curnode is parent:
            return True
        curnode = ptree[curnode]
    return False


def _structured_control_flow_traversal(sdfg: SDFG,
                                       start: SDFGState,
                                       ptree: Dict[SDFGState, SDFGState],
                                       branch_merges: Dict[SDFGState, SDFGState],
                                       back_edges: List[Edge[InterstateEdge]],
                                       dispatch_state: Callable[[SDFGState], str],
                                       parent_block: GeneralBlock,
                                       stop: SDFGState = None,
                                       generate_children_of: SDFGState = None) -> Set[SDFGState]:
    """ 
    Helper function for ``structured_control_flow_tree``. 
    :param sdfg: SDFG.
    :param start: Starting state for traversal.
    :param ptree: State parent tree (computed from ``state_parent_tree``).
    :param branch_merges: Dictionary mapping from branch state to its merge
                          state.
    :param dispatch_state: A function that dispatches code generation for a 
                           single state.
    :param parent_block: The block to append children to.
    :param stop: Stopping state to not traverse through (merge state of a 
                 branch or guard state of a loop).
    :return: Generator that yields states in state-order from ``start`` to 
             ``stop``.
    """
    # Traverse states in custom order
    visited = set()
    if stop is not None:
        visited.add(stop)
    stack = [start]
    while stack:
        node = stack.pop()
        if (generate_children_of is not None and not _child_of(node, generate_children_of, ptree)):
            continue
        if node in visited:
            continue
        visited.add(node)
        stateblock = SingleState(dispatch_state, node)

        oe = sdfg.out_edges(node)
        if len(oe) == 0:  # End state
            # If there are no remaining nodes, this is the last state and it can
            # be marked as such
            if len(stack) == 0:
                stateblock.last_state = True
            parent_block.elements.append(stateblock)
            continue
        elif len(oe) == 1:  # No traversal change
            stack.append(oe[0].dst)
            parent_block.elements.append(stateblock)
            continue

        # Potential branch or loop
        if node in branch_merges:
            mergestate = branch_merges[node]

            # Add branching node and ignore outgoing edges
            parent_block.elements.append(stateblock)
            parent_block.gotos_to_ignore.extend(oe)
            parent_block.assignments_to_ignore.extend(oe)
            stateblock.last_state = True

            # Parse all outgoing edges recursively first
            cblocks: Dict[Edge[InterstateEdge], GeneralBlock] = {}
            for branch in oe:
                cblocks[branch] = GeneralBlock(dispatch_state, [], [], [], [], [])
                visited |= _structured_control_flow_traversal(sdfg,
                                                              branch.dst,
                                                              ptree,
                                                              branch_merges,
                                                              back_edges,
                                                              dispatch_state,
                                                              cblocks[branch],
                                                              stop=mergestate,
                                                              generate_children_of=node)

            # Classify branch type:
            branch_block = None
            # If there are 2 out edges, one negation of the other:
            #   * if/else in case both branches are not merge state
            #   * if without else in case one branch is merge state
            if (len(oe) == 2 and oe[0].data.condition_sympy() == sp.Not(oe[1].data.condition_sympy())):
                # If without else
                if oe[0].dst is mergestate:
                    branch_block = IfScope(dispatch_state, sdfg, node, oe[1].data.condition, cblocks[oe[1]])
                elif oe[1].dst is mergestate:
                    branch_block = IfScope(dispatch_state, sdfg, node, oe[0].data.condition, cblocks[oe[0]])
                else:
                    branch_block = IfScope(dispatch_state, sdfg, node, oe[0].data.condition, cblocks[oe[0]],
                                           cblocks[oe[1]])
            else:
                # If there are 2 or more edges (one is not the negation of the
                # other):
                switch = _cases_from_branches(oe, cblocks)
                if switch:
                    # If all edges are of form "x == y" for a single x and
                    # integer y, it is a switch/case
                    branch_block = SwitchCaseScope(dispatch_state, sdfg, node, switch[0], switch[1])
                else:
                    # Otherwise, create if/else if/.../else goto exit chain
                    branch_block = IfElseChain(dispatch_state, sdfg, node, [(e.data.condition, cblocks[e]) for e in oe])
            # End of branch classification
            parent_block.elements.append(branch_block)
            if mergestate != stop:
                stack.append(mergestate)

        elif len(oe) == 2:  # Potential loop
            # TODO(later): Recognize do/while loops
            # If loop, traverse body, then exit
            body_start = None
            loop_exit = None
            scope = None
            if ptree[oe[0].dst] == node and ptree[oe[1].dst] != node:
                scope = _loop_from_structure(sdfg, node, oe[0], oe[1], back_edges, dispatch_state)
                body_start = oe[0].dst
                loop_exit = oe[1].dst
            elif ptree[oe[1].dst] == node and ptree[oe[0].dst] != node:
                scope = _loop_from_structure(sdfg, node, oe[1], oe[0], back_edges, dispatch_state)
                body_start = oe[1].dst
                loop_exit = oe[0].dst

            if scope:
                visited |= _structured_control_flow_traversal(sdfg,
                                                              body_start,
                                                              ptree,
                                                              branch_merges,
                                                              back_edges,
                                                              dispatch_state,
                                                              scope.body,
                                                              stop=node,
                                                              generate_children_of=node)

                # Add branching node and ignore outgoing edges
                parent_block.elements.append(stateblock)
                parent_block.gotos_to_ignore.extend(oe)
                parent_block.assignments_to_ignore.extend(oe)

                parent_block.elements.append(scope)

                # If for loop, ignore certain edges
                if isinstance(scope, ForScope):
                    # Mark init edge(s) to ignore in parent_block and all children
                    _ignore_recursive([e for e in sdfg.in_edges(node) if e not in back_edges], parent_block)
                    # Mark back edge for ignoring in all children of loop body
                    _ignore_recursive([e for e in sdfg.in_edges(node) if e in back_edges], scope.body)

                stack.append(loop_exit)
                continue

            # No proper loop detected: Unstructured control flow
            parent_block.elements.append(stateblock)
            stack.extend([e.dst for e in oe])
        else:  # No merge state: Unstructured control flow
            parent_block.elements.append(stateblock)
            stack.extend([e.dst for e in oe])

    return visited - {stop}


def structured_control_flow_tree(sdfg: SDFG, dispatch_state: Callable[[SDFGState], str]) -> ControlFlow:
    """
    Returns a structured control-flow tree (i.e., with constructs such as 
    branches and loops) from an SDFG, which can be used to generate its code
    in a compiler- and human-friendly way.
    :param sdfg: The SDFG to iterate over.
    :return: Control-flow block representing the entire SDFG.
    """
    # Avoid import loops
    from dace.sdfg.analysis import cfg

    # Get parent states and back-edges
    ptree = cfg.state_parent_tree(sdfg)
    back_edges = cfg.back_edges(sdfg)

    # Annotate branches
    branch_merges: Dict[SDFGState, SDFGState] = {}
    adf = cfg.acyclic_dominance_frontier(sdfg)
    for state in sdfg.nodes():
        oedges = sdfg.out_edges(state)
        # Skip if not branch
        if len(oedges) <= 1:
            continue
        # Skip if natural loop
        if len(oedges) == 2 and ((ptree[oedges[0].dst] == state and ptree[oedges[1].dst] != state) or
                                 (ptree[oedges[1].dst] == state and ptree[oedges[0].dst] != state)):
            continue

        common_frontier = set()
        for oedge in oedges:
            frontier = adf[oedge.dst]
            if not frontier:
                frontier = {oedge.dst}
            common_frontier |= frontier
        if len(common_frontier) == 1:
            branch_merges[state] = next(iter(common_frontier))

    root_block = GeneralBlock(dispatch_state, [], [], [], [], [])
    _structured_control_flow_traversal(sdfg, sdfg.start_state, ptree, branch_merges, back_edges, dispatch_state,
                                       root_block)
    return root_block
>>>>>>> ba0bd035
<|MERGE_RESOLUTION|>--- conflicted
+++ resolved
@@ -1,1595 +1,797 @@
-<<<<<<< HEAD
-# Copyright 2019-2021 ETH Zurich and the DaCe authors. All rights reserved.
-""" 
-Various classes to facilitate the code generation of structured control 
-flow elements (e.g., ``for``, ``if``, ``while``) from state machines in SDFGs. 
-
-SDFGs are state machines of dataflow graphs, where each node is a state and each
-edge may contain a state transition condition and assignments. As such, when 
-generating code from an SDFG, the straightforward way would be to generate code
-for each state and conditional ``goto``s for the state transitions.
-However, this inhibits compiler optimizations on the generated code, which rely
-on loops and branches. 
-
-This file contains analyses that extract structured control flow constructs from
-the state machine and emit code with the correct C keywords. It does so by 
-iteratively converting the SDFG into a control flow tree when certain control
-flow patterns are detected (using the ``structured_control_flow_tree``
-function). The resulting tree classes (which all extend ``ControlFlow``) contain
-the original states, and upon code generation are traversed recursively into
-the tree rather than in arbitrary order. 
-
-Each individual state is first wrapped with the ``SingleState`` control flow 
-"block", and then upon analysis can be grouped into larger control flow blocks,
-such as ``ForScope`` or ``IfElseChain``. If no structured control flow pattern
-is detected (or this analysis is disabled in configuration), the group of states
-is wrapped in a ``GeneralBlock``, which generates the aforementioned conditional
-``goto`` code.
-
-For example, the following SDFG::
-
-
-      x < 5
-     /------>[s2]--------\
-[s1] \                    ->[s5]
-      ------>[s3]->[s4]--/   
-      x >= 5
-
-
-would create the control flow tree below::
-
-
-GeneralBlock({
-    IfScope(condition=x<5, body={  
-        GeneralBlock({
-            SingleState(s2)
-        })
-    }, orelse={
-        GeneralBlock({
-            SingleState(s3),
-            SingleState(s4),
-        })
-    }),
-    SingleState(s5)
-})
-"""
-
-from dataclasses import dataclass
-from typing import (Callable, Dict, Iterator, List, Optional, Sequence, Set, Tuple, Union)
-import sympy as sp
-from dace import dtypes
-from dace.sdfg.state import SDFGState
-from dace.sdfg.sdfg import SDFG, InterstateEdge
-from dace.sdfg.graph import Edge
-from dace.properties import CodeBlock
-from dace.codegen import cppunparse
-from dace.codegen.targets import cpp
-
-###############################################################################
-
-
-@dataclass
-class ControlFlow:
-    """
-    Abstract class representing a control flow block.
-    """
-
-    # A callback to the code generator that receives an SDFGState and returns
-    # a string with its generated code.
-    dispatch_state: Callable[[SDFGState], str]
-
-    @property
-    def first_state(self) -> SDFGState:
-        """ 
-        Returns the first or initializing state in this control flow block. 
-        Used to determine which will be the next state in a control flow block
-        to avoid generating extraneous ``goto``s.
-        """
-        return None
-
-    @property
-    def children(self) -> List['ControlFlow']:
-        """ 
-        Returns a list of control flow blocks that exist within this block.
-        """
-        return []
-
-    def as_cpp(self, defined_vars: 'DefinedVars', symbols: Dict[str, dtypes.typeclass]) -> str:
-        """ 
-        Returns C++ code for this control flow block.
-        :param defined_vars: A ``DefinedVars`` object with the variables defined
-                             in the scope.
-        :param symbols: A dictionary of symbol names and their types.
-        :return: C++ string with the generated code of the control flow block.
-        """
-        raise NotImplementedError
-
-
-@dataclass
-class SingleState(ControlFlow):
-    """ A control flow element containing a single state. """
-
-    # The state in this element.
-    state: SDFGState
-
-    # Set to true if this is the last state in the parent control flow block,
-    # in order to avoid generating an extraneous "goto exit" statement.
-    last_state: bool = False
-
-    def as_cpp(self, defined_vars, symbols) -> str:
-        sdfg = self.state.parent
-
-        expr = '__state_{}_{}:;\n'.format(sdfg.sdfg_id, self.state.label)
-        if self.state.number_of_nodes() > 0:
-            expr += '{\n'
-            expr += self.dispatch_state(self.state)
-            expr += '\n}\n'
-        else:
-            # Dispatch empty state in any case in order to register that the
-            # state was dispatched
-            self.dispatch_state(self.state)
-
-        # If any state has no children, it should jump to the end of the SDFG
-        if not self.last_state and sdfg.out_degree(self.state) == 0:
-            expr += 'goto __state_exit_{};\n'.format(sdfg.sdfg_id)
-        return expr
-
-    def generate_transition(self,
-                            sdfg: SDFG,
-                            edge: Edge[InterstateEdge],
-                            successor: SDFGState = None,
-                            assignments_only: bool = False) -> str:
-        """ 
-        Helper function that generates a state transition (conditional goto) 
-        from a state and an SDFG edge.
-        :param sdfg: The parent SDFG.
-        :param edge: The state transition edge to generate.
-        :param successor: If not None, the state that will be generated right
-                          after the current state (used to avoid extraneous 
-                          gotos).
-        :param assignments_only: If True, generates only the assignments
-                                 of the inter-state edge.
-        :return: A c++ string representing the state transition code.
-        """
-        expr = ''
-        condition_string = cpp.unparse_interstate_edge(edge.data.condition.code[0], sdfg)
-
-        if not edge.data.is_unconditional() and not assignments_only:
-            expr += f'if ({condition_string}) {{\n'
-
-        if len(edge.data.assignments) > 0:
-            expr += ';\n'.join([
-                "{} = {}".format(variable, cpp.unparse_interstate_edge(value, sdfg))
-                for variable, value in edge.data.assignments.items()
-            ] + [''])
-
-        if ((successor is None or edge.dst is not successor) and not assignments_only):
-            expr += 'goto __state_{}_{};\n'.format(sdfg.sdfg_id, edge.dst.label)
-
-        if not edge.data.is_unconditional() and not assignments_only:
-            expr += '}\n'
-        return expr
-
-    @property
-    def first_state(self) -> SDFGState:
-        return self.state
-
-
-@dataclass
-class GeneralBlock(ControlFlow):
-    """ 
-    General (or unrecognized) control flow block with gotos between states. 
-    """
-
-    # List of children control flow blocks
-    elements: List[ControlFlow]
-
-    # List or set of edges to not generate conditional gotos for. This is used
-    # to avoid generating extra assignments or gotos before entering a for
-    # loop, for example.
-    gotos_to_ignore: Sequence[Edge[InterstateEdge]]
-
-    # List or set of edges to generate `continue;` statements in lieu of goto.
-    # This is used for loop blocks.
-    gotos_to_continue: Sequence[Edge[InterstateEdge]]
-
-    # List or set of edges to generate `break;` statements in lieu of goto.
-    # This is used for loop blocks.
-    gotos_to_break: Sequence[Edge[InterstateEdge]]
-
-    # List or set of edges to not generate inter-state assignments for.
-    assignments_to_ignore: Sequence[Edge[InterstateEdge]]
-
-    def as_cpp(self, defined_vars, symbols) -> str:
-        expr = ''
-        for i, elem in enumerate(self.elements):
-            expr += elem.as_cpp(defined_vars, symbols)
-            # In a general block, emit transitions and assignments after each
-            # individual state
-            if isinstance(elem, SingleState):
-                sdfg = elem.state.parent
-                out_edges = sdfg.out_edges(elem.state)
-                for j, e in enumerate(out_edges):
-                    if e not in self.gotos_to_ignore:
-                        # If this is the last generated edge and it leads
-                        # to the next state, skip emitting goto
-                        successor = None
-                        if (j == (len(out_edges) - 1) and (i + 1) < len(self.elements)):
-                            successor = self.elements[i + 1].first_state
-
-                        expr += elem.generate_transition(sdfg, e, successor)
-                    else:
-                        if e not in self.assignments_to_ignore:
-                            # Need to generate assignments but not gotos
-                            expr += elem.generate_transition(sdfg, e, assignments_only=True)
-                        if e in self.gotos_to_break:
-                            expr += 'break;\n'
-                        elif e in self.gotos_to_continue:
-                            expr += 'continue;\n'
-                # Add exit goto as necessary
-                if elem.last_state:
-                    continue
-                # Two negating conditions
-                if (len(out_edges) == 2
-                        and out_edges[0].data.condition_sympy() == sp.Not(out_edges[1].data.condition_sympy())):
-                    continue
-                # One unconditional edge
-                if (len(out_edges) == 1 and out_edges[0].data.is_unconditional()):
-                    continue
-                expr += f'goto __state_exit_{sdfg.sdfg_id};\n'
-
-        return expr
-
-    @property
-    def first_state(self) -> SDFGState:
-        if not self.elements:
-            return None
-        return self.elements[0].first_state
-
-    @property
-    def children(self) -> List[ControlFlow]:
-        return self.elements
-
-
-@dataclass
-class IfScope(ControlFlow):
-    """ A control flow scope of an if (else) block. """
-
-    sdfg: SDFG  #: Parent SDFG
-    branch_state: SDFGState  #: State that branches out to if/else scopes
-    condition: CodeBlock  #: If-condition
-    body: GeneralBlock  #: Body of if condition
-    orelse: Optional[GeneralBlock] = None  #: Optional body of else condition
-
-    def as_cpp(self, defined_vars, symbols) -> str:
-        condition_string = cpp.unparse_interstate_edge(self.condition.code[0], self.sdfg)
-        expr = f'if ({condition_string}) {{\n'
-        expr += self.body.as_cpp(defined_vars, symbols)
-        expr += '\n}'
-        if self.orelse:
-            expr += ' else {\n'
-            expr += self.orelse.as_cpp(defined_vars, symbols)
-            expr += '\n}'
-        expr += '\n'
-        return expr
-
-    @property
-    def first_state(self) -> SDFGState:
-        return self.branch_state
-
-    @property
-    def children(self) -> List[ControlFlow]:
-        return [self.body] + ([self.orelse] if self.orelse else [])
-
-
-@dataclass
-class IfElseChain(ControlFlow):
-    """ A control flow scope of "if, else if, ..., else" chain of blocks. """
-    sdfg: SDFG  #: Parent SDFG
-    branch_state: SDFGState  #: State that branches out to all blocks
-    body: List[Tuple[CodeBlock, GeneralBlock]]  #: List of (condition, block)
-
-    def as_cpp(self, defined_vars, symbols) -> str:
-        expr = ''
-        for i, (condition, body) in enumerate(self.body):
-            # First block in the chain is just "if", rest are "else if"
-            prefix = '' if i == 0 else ' else '
-
-            condition_string = cpp.unparse_interstate_edge(condition.code[0], self.sdfg)
-            expr += f'{prefix}if ({condition_string}) {{\n'
-            expr += body.as_cpp(defined_vars, symbols)
-            expr += '\n}'
-
-        # If we generate an if/else if blocks, we cannot guarantee that all
-        # cases have been covered. In SDFG semantics, this means that the SDFG
-        # execution should end, so we emit an "else goto exit" here.
-        if len(self.body) > 0:
-            expr += ' else {\n'
-        expr += 'goto __state_exit_{};\n'.format(self.sdfg.sdfg_id)
-        if len(self.body) > 0:
-            expr += '\n}'
-        return expr
-
-    @property
-    def first_state(self) -> SDFGState:
-        return self.branch_state
-
-    @property
-    def children(self) -> List[ControlFlow]:
-        return [block for _, block in self.body]
-
-def _clean_loop_body(body: str) -> str:
-    """ Cleans loop body from extraneous statements. """
-    # Remove extraneous "continue" statement for code clarity
-    if body.endswith('continue;\n'):
-        body = body[:-len('continue;\n')]
-    return body
-
-
-@dataclass
-class ForScope(ControlFlow):
-    """ For loop block (without break or continue statements). """
-    itervar: str  #: Name of iteration variable
-    guard: SDFGState  #: Loop guard state
-    init: str  #: C++ code for initializing iteration variable
-    condition: CodeBlock  #: For-loop condition
-    update: str  #: C++ code for updating iteration variable
-    body: GeneralBlock  #: Loop body as a control flow block
-    init_edges: List[InterstateEdge]  #: All initialization edges
-
-    def as_cpp(self, defined_vars, symbols) -> str:
-        # Initialize to either "int i = 0" or "i = 0" depending on whether
-        # the type has been defined
-        init = ''
-        if self.init is not None:
-            if defined_vars.has(self.itervar):
-                init = self.itervar
-            else:
-                init = f'{symbols[self.itervar]} {self.itervar}'
-            init += ' = ' + self.init
-
-        sdfg = self.guard.parent
-
-        preinit = ''
-        if self.init_edges:
-            for edge in self.init_edges:
-                for k, v in edge.data.assignments.items():
-                    if k != self.itervar:
-                        cppinit = cpp.unparse_interstate_edge(v, sdfg)
-                        preinit += f'{k} = {cppinit};\n'
-
-        if self.condition is not None:
-            cond = cpp.unparse_interstate_edge(self.condition.code[0], sdfg)
-        else:
-            cond = ''
-
-        update = ''
-        if self.update is not None:
-            update = f'{self.itervar} = {self.update}'
-
-        expr = f'{preinit}\nfor ({init}; {cond}; {update}) {{\n'
-        expr += _clean_loop_body(self.body.as_cpp(defined_vars, symbols))
-        expr += '\n}\n'
-        return expr
-
-    @property
-    def first_state(self) -> SDFGState:
-        return self.guard
-
-    @property
-    def children(self) -> List[ControlFlow]:
-        return [self.body]
-
-
-@dataclass
-class WhileScope(ControlFlow):
-    """ While loop block (without break or continue statements). """
-    guard: SDFGState  #: Loop guard state
-    test: CodeBlock  #: While-loop condition
-    body: GeneralBlock  #: Loop body as control flow block
-
-    def as_cpp(self, defined_vars, symbols) -> str:
-        if self.test is not None:
-            sdfg = self.guard.parent
-            test = cpp.unparse_interstate_edge(self.test.code[0], sdfg)
-        else:
-            test = 'true'
-
-        expr = f'while ({test}) {{\n'
-        expr += _clean_loop_body(self.body.as_cpp(defined_vars, symbols))
-        expr += '\n}\n'
-        return expr
-
-    @property
-    def first_state(self) -> SDFGState:
-        return self.guard
-
-    @property
-    def children(self) -> List[ControlFlow]:
-        return [self.body]
-
-
-@dataclass
-class DoWhileScope(ControlFlow):
-    """ Do-while loop block (without break or continue statements). """
-    sdfg: SDFG  #: Parent SDFG
-    test: CodeBlock  #: Do-while loop condition
-    body: GeneralBlock  #: Loop body as control flow block
-
-    def as_cpp(self, defined_vars, symbols) -> str:
-        if self.test is not None:
-            test = cpp.unparse_interstate_edge(self.test.code[0], self.sdfg)
-        else:
-            test = 'true'
-
-        expr = 'do {\n'
-        expr += _clean_loop_body(self.body.as_cpp(defined_vars, symbols))
-        expr += f'\n}} while ({test});\n'
-        return expr
-
-    @property
-    def first_state(self) -> SDFGState:
-        return self.body[0].first_state
-
-    @property
-    def children(self) -> List[ControlFlow]:
-        return [self.body]
-
-
-@dataclass
-class SwitchCaseScope(ControlFlow):
-    """ Simple switch-case scope without fall-through cases. """
-    sdfg: SDFG  #: Parent SDFG
-    branch_state: SDFGState  #: Branching state
-    switchvar: str  #: C++ code for switch expression
-    cases: Dict[str, GeneralBlock]  #: Mapping of cases to control flow blocks
-
-    def as_cpp(self, defined_vars, symbols) -> str:
-        expr = f'switch ({self.switchvar}) {{\n'
-        for case, body in self.cases.items():
-            expr += f'case {case}: {{\n'
-            expr += body.as_cpp(defined_vars, symbols)
-            expr += 'break;\n}\n'
-        expr += f'default: goto __state_exit_{self.sdfg.sdfg_id};'
-        expr += '\n}\n'
-        return expr
-
-    @property
-    def first_state(self) -> SDFGState:
-        return self.branch_state
-
-    @property
-    def children(self) -> List[ControlFlow]:
-        return list(self.cases.values())
-
-
-def _loop_from_structure(sdfg: SDFG, guard: SDFGState, enter_edge: Edge[InterstateEdge],
-                         leave_edge: Edge[InterstateEdge], back_edges: List[Edge[InterstateEdge]],
-                         dispatch_state: Callable[[SDFGState], str]) -> Union[ForScope, WhileScope]:
-    """ 
-    Helper method that constructs the correct structured loop construct from a
-    set of states. Can construct for or while loops.
-    """
-
-    body = GeneralBlock(dispatch_state, [], [], [], [], [])
-
-    guard_inedges = sdfg.in_edges(guard)
-    increment_edges = [e for e in guard_inedges if e in back_edges]
-    init_edges = [e for e in guard_inedges if e not in back_edges]
-
-    # If no back edge found (or more than one, indicating a "continue"
-    # statement), disregard
-    if len(increment_edges) > 1 or len(increment_edges) == 0:
-        return None
-    increment_edge = increment_edges[0]
-
-    # Increment edge goto to be ignored in body
-    body.gotos_to_ignore.append(increment_edge)
-    body.gotos_to_continue.append(increment_edge)
-
-    # Outgoing edges must be a negation of each other
-    if enter_edge.data.condition_sympy() != (sp.Not(leave_edge.data.condition_sympy())):
-        return None
-
-    # Body of guard state must be empty
-    if not guard.is_empty():
-        return None
-
-    if not increment_edge.data.is_unconditional():
-        return None
-    if len(enter_edge.data.assignments) > 0:
-        return None
-
-    condition = enter_edge.data.condition
-
-    # Detect whether this loop is a for loop:
-    # All incoming edges to the guard must set the same variable
-    itvars = None
-    for iedge in guard_inedges:
-        if itvars is None:
-            itvars = set(iedge.data.assignments.keys())
-        else:
-            itvars &= iedge.data.assignments.keys()
-    if itvars and len(itvars) == 1:
-        itvar = next(iter(itvars))
-        init = init_edges[0].data.assignments[itvar]
-
-        # Check that all init edges are the same and that increment edge only
-        # increments
-        if (all(e.data.assignments[itvar] == init for e in init_edges) and len(increment_edge.data.assignments) == 1):
-            update = increment_edge.data.assignments[itvar]
-
-            # Also ignore assignments in increment edge (handled in for stmt)
-            body.assignments_to_ignore.append(increment_edge)
-
-            return ForScope(dispatch_state, itvar, guard, init, condition, update, body, init_edges)
-
-    # Otherwise, it is a while loop
-    return WhileScope(dispatch_state, guard, condition, body)
-
-
-def _cases_from_branches(
-    edges: List[Edge[InterstateEdge]],
-    cblocks: Dict[Edge[InterstateEdge], GeneralBlock],
-) -> Tuple[str, Dict[str, GeneralBlock]]:
-    """ 
-    If the input list of edges correspond to a switch/case scope (with all
-    conditions being "x == y" for a unique symbolic x and integers y),
-    returns the switch/case scope parameters.
-    :param edges: List of inter-state edges.
-    :return: Tuple of (case variable C++ expression, mapping from case to 
-             control flow block). If not a valid switch/case scope, 
-             returns None.
-    """
-    cond = edges[0].data.condition_sympy()
-    if not isinstance(cond, sp.Basic):
-        return None
-    a = sp.Wild('a')
-    b = sp.Wild('b', properties=[lambda k: k.is_Integer])
-    m = cond.match(sp.Eq(a, b))
-    if m:
-        # Obtain original code for variable
-        astvar = edges[0].data.condition.code[0].value.left
-    else:
-        # Try integer == symbol
-        m = cond.match(sp.Eq(b, a))
-        if m:
-            astvar = edges[0].data.condition.code[0].value.right
-        else:
-            return None
-
-    # Get C++ expression from AST
-    switchvar = cppunparse.pyexpr2cpp(astvar)
-
-    # Check that all edges match criteria
-    result = {}
-    for e in edges:
-        ematch = e.data.condition_sympy().match(sp.Eq(m[a], b))
-        if not ematch:
-            ematch = e.data.condition_sympy().match(sp.Eq(b, m[a]))
-            if not ematch:
-                return None
-        # Create mapping to codeblocks
-        result[cpp.sym2cpp(ematch[b])] = cblocks[e]
-
-    return switchvar, result
-
-
-def _ignore_recursive(edges: List[Edge[InterstateEdge]], block: ControlFlow):
-    """ 
-    Ignore a list of edges recursively in a control flow block and its children.
-    """
-    if isinstance(block, GeneralBlock):
-        block.gotos_to_ignore.extend(edges)
-        block.assignments_to_ignore.extend(edges)
-    for subblock in block.children:
-        _ignore_recursive(edges, subblock)
-
-
-def _child_of(node: SDFGState, parent: SDFGState, ptree: Dict[SDFGState, SDFGState]) -> bool:
-    curnode = node
-    while curnode is not None:
-        if curnode is parent:
-            return True
-        curnode = ptree[curnode]
-    return False
-
-
-def _structured_control_flow_traversal(sdfg: SDFG,
-                                       start: SDFGState,
-                                       ptree: Dict[SDFGState, SDFGState],
-                                       branch_merges: Dict[SDFGState, SDFGState],
-                                       back_edges: List[Edge[InterstateEdge]],
-                                       dispatch_state: Callable[[SDFGState], str],
-                                       parent_block: GeneralBlock,
-                                       stop: SDFGState = None,
-                                       generate_children_of: SDFGState = None) -> Set[SDFGState]:
-    """ 
-    Helper function for ``structured_control_flow_tree``. 
-    :param sdfg: SDFG.
-    :param start: Starting state for traversal.
-    :param ptree: State parent tree (computed from ``state_parent_tree``).
-    :param branch_merges: Dictionary mapping from branch state to its merge
-                          state.
-    :param dispatch_state: A function that dispatches code generation for a 
-                           single state.
-    :param parent_block: The block to append children to.
-    :param stop: Stopping state to not traverse through (merge state of a 
-                 branch or guard state of a loop).
-    :return: Generator that yields states in state-order from ``start`` to 
-             ``stop``.
-    """
-    # Traverse states in custom order
-    visited = set()
-    if stop is not None:
-        visited.add(stop)
-    stack = [start]
-    while stack:
-        node = stack.pop()
-        if (generate_children_of is not None and not _child_of(node, generate_children_of, ptree)):
-            continue
-        if node in visited:
-            continue
-        visited.add(node)
-        stateblock = SingleState(dispatch_state, node)
-
-        oe = sdfg.out_edges(node)
-        if len(oe) == 0:  # End state
-            # If there are no remaining nodes, this is the last state and it can
-            # be marked as such
-            if len(stack) == 0:
-                stateblock.last_state = True
-            parent_block.elements.append(stateblock)
-            continue
-        elif len(oe) == 1:  # No traversal change
-            stack.append(oe[0].dst)
-            parent_block.elements.append(stateblock)
-            continue
-
-        # Potential branch or loop
-        if node in branch_merges:
-            mergestate = branch_merges[node]
-
-            # Add branching node and ignore outgoing edges
-            parent_block.elements.append(stateblock)
-            parent_block.gotos_to_ignore.extend(oe)
-            parent_block.assignments_to_ignore.extend(oe)
-            stateblock.last_state = True
-
-            # Parse all outgoing edges recursively first
-            cblocks: Dict[Edge[InterstateEdge], GeneralBlock] = {}
-            for branch in oe:
-                cblocks[branch] = GeneralBlock(dispatch_state, [], [], [], [], [])
-                visited |= _structured_control_flow_traversal(sdfg,
-                                                              branch.dst,
-                                                              ptree,
-                                                              branch_merges,
-                                                              back_edges,
-                                                              dispatch_state,
-                                                              cblocks[branch],
-                                                              stop=mergestate,
-                                                              generate_children_of=node)
-
-            # Classify branch type:
-            branch_block = None
-            # If there are 2 out edges, one negation of the other:
-            #   * if/else in case both branches are not merge state
-            #   * if without else in case one branch is merge state
-            if (len(oe) == 2 and oe[0].data.condition_sympy() == sp.Not(oe[1].data.condition_sympy())):
-                # If without else
-                if oe[0].dst is mergestate:
-                    branch_block = IfScope(dispatch_state, sdfg, node, oe[1].data.condition, cblocks[oe[1]])
-                elif oe[1].dst is mergestate:
-                    branch_block = IfScope(dispatch_state, sdfg, node, oe[0].data.condition, cblocks[oe[0]])
-                else:
-                    branch_block = IfScope(dispatch_state, sdfg, node, oe[0].data.condition, cblocks[oe[0]],
-                                           cblocks[oe[1]])
-            else:
-                # If there are 2 or more edges (one is not the negation of the
-                # other):
-                switch = _cases_from_branches(oe, cblocks)
-                if switch:
-                    # If all edges are of form "x == y" for a single x and
-                    # integer y, it is a switch/case
-                    branch_block = SwitchCaseScope(dispatch_state, sdfg, node, switch[0], switch[1])
-                else:
-                    # Otherwise, create if/else if/.../else goto exit chain
-                    branch_block = IfElseChain(dispatch_state, sdfg, node, [(e.data.condition, cblocks[e]) for e in oe])
-            # End of branch classification
-            parent_block.elements.append(branch_block)
-            if mergestate != stop:
-                stack.append(mergestate)
-
-        elif len(oe) == 2:  # Potential loop
-            # TODO(later): Recognize do/while loops
-            # If loop, traverse body, then exit
-            body_start = None
-            loop_exit = None
-            scope = None
-            if ptree[oe[0].dst] == node and ptree[oe[1].dst] != node:
-                scope = _loop_from_structure(sdfg, node, oe[0], oe[1], back_edges, dispatch_state)
-                body_start = oe[0].dst
-                loop_exit = oe[1].dst
-            elif ptree[oe[1].dst] == node and ptree[oe[0].dst] != node:
-                scope = _loop_from_structure(sdfg, node, oe[1], oe[0], back_edges, dispatch_state)
-                body_start = oe[1].dst
-                loop_exit = oe[0].dst
-
-            if scope:
-                visited |= _structured_control_flow_traversal(sdfg,
-                                                              body_start,
-                                                              ptree,
-                                                              branch_merges,
-                                                              back_edges,
-                                                              dispatch_state,
-                                                              scope.body,
-                                                              stop=node,
-                                                              generate_children_of=node)
-
-                # Add branching node and ignore outgoing edges
-                parent_block.elements.append(stateblock)
-                parent_block.gotos_to_ignore.extend(oe)
-                parent_block.assignments_to_ignore.extend(oe)
-
-                parent_block.elements.append(scope)
-
-                # If for loop, ignore certain edges
-                if isinstance(scope, ForScope):
-                    # Mark init edge(s) to ignore in parent_block and all children
-                    _ignore_recursive([e for e in sdfg.in_edges(node) if e not in back_edges], parent_block)
-                    # Mark back edge for ignoring in all children of loop body
-                    _ignore_recursive([e for e in sdfg.in_edges(node) if e in back_edges], scope.body)
-
-                stack.append(loop_exit)
-                continue
-
-            # No proper loop detected: Unstructured control flow
-            parent_block.elements.append(stateblock)
-            stack.extend([e.dst for e in oe])
-        else:  # No merge state: Unstructured control flow
-            parent_block.elements.append(stateblock)
-            stack.extend([e.dst for e in oe])
-
-    return visited - {stop}
-
-
-def structured_control_flow_tree(sdfg: SDFG, dispatch_state: Callable[[SDFGState], str]) -> ControlFlow:
-    """
-    Returns a structured control-flow tree (i.e., with constructs such as 
-    branches and loops) from an SDFG, which can be used to generate its code
-    in a compiler- and human-friendly way.
-    :param sdfg: The SDFG to iterate over.
-    :return: Control-flow block representing the entire SDFG.
-    """
-    # Avoid import loops
-    from dace.sdfg.analysis import cfg
-
-    # Get parent states and back-edges
-    ptree = cfg.state_parent_tree(sdfg)
-    back_edges = cfg.back_edges(sdfg)
-
-    # Annotate branches
-    branch_merges: Dict[SDFGState, SDFGState] = {}
-    adf = cfg.acyclic_dominance_frontier(sdfg)
-    for state in sdfg.nodes():
-        oedges = sdfg.out_edges(state)
-        # Skip if not branch
-        if len(oedges) <= 1:
-            continue
-        # Skip if natural loop
-        if len(oedges) == 2 and ((ptree[oedges[0].dst] == state and ptree[oedges[1].dst] != state) or
-                                 (ptree[oedges[1].dst] == state and ptree[oedges[0].dst] != state)):
-            continue
-
-        common_frontier = set()
-        for oedge in oedges:
-            frontier = adf[oedge.dst]
-            if not frontier:
-                frontier = {oedge.dst}
-            common_frontier |= frontier
-        if len(common_frontier) == 1:
-            branch_merges[state] = next(iter(common_frontier))
-
-    root_block = GeneralBlock(dispatch_state, [], [], [], [], [])
-    _structured_control_flow_traversal(sdfg, sdfg.start_state, ptree, branch_merges, back_edges, dispatch_state,
-                                       root_block)
-    return root_block
-=======
-# Copyright 2019-2021 ETH Zurich and the DaCe authors. All rights reserved.
-""" 
-Various classes to facilitate the code generation of structured control 
-flow elements (e.g., ``for``, ``if``, ``while``) from state machines in SDFGs. 
-
-SDFGs are state machines of dataflow graphs, where each node is a state and each
-edge may contain a state transition condition and assignments. As such, when 
-generating code from an SDFG, the straightforward way would be to generate code
-for each state and conditional ``goto``s for the state transitions.
-However, this inhibits compiler optimizations on the generated code, which rely
-on loops and branches. 
-
-This file contains analyses that extract structured control flow constructs from
-the state machine and emit code with the correct C keywords. It does so by 
-iteratively converting the SDFG into a control flow tree when certain control
-flow patterns are detected (using the ``structured_control_flow_tree``
-function). The resulting tree classes (which all extend ``ControlFlow``) contain
-the original states, and upon code generation are traversed recursively into
-the tree rather than in arbitrary order. 
-
-Each individual state is first wrapped with the ``SingleState`` control flow 
-"block", and then upon analysis can be grouped into larger control flow blocks,
-such as ``ForScope`` or ``IfElseChain``. If no structured control flow pattern
-is detected (or this analysis is disabled in configuration), the group of states
-is wrapped in a ``GeneralBlock``, which generates the aforementioned conditional
-``goto`` code.
-
-For example, the following SDFG::
-
-
-      x < 5
-     /------>[s2]--------\
-[s1] \                    ->[s5]
-      ------>[s3]->[s4]--/   
-      x >= 5
-
-
-would create the control flow tree below::
-
-
-GeneralBlock({
-    IfScope(condition=x<5, body={  
-        GeneralBlock({
-            SingleState(s2)
-        })
-    }, orelse={
-        GeneralBlock({
-            SingleState(s3),
-            SingleState(s4),
-        })
-    }),
-    SingleState(s5)
-})
-"""
-
-from dataclasses import dataclass
-from typing import (Callable, Dict, Iterator, List, Optional, Sequence, Set, Tuple, Union)
-import sympy as sp
-from dace import dtypes
-from dace.sdfg.state import SDFGState
-from dace.sdfg.sdfg import SDFG, InterstateEdge
-from dace.sdfg.graph import Edge
-from dace.properties import CodeBlock
-from dace.codegen import cppunparse
-from dace.codegen.targets import cpp
-
-###############################################################################
-
-
-@dataclass
-class ControlFlow:
-    """
-    Abstract class representing a control flow block.
-    """
-
-    # A callback to the code generator that receives an SDFGState and returns
-    # a string with its generated code.
-    dispatch_state: Callable[[SDFGState], str]
-
-    @property
-    def first_state(self) -> SDFGState:
-        """ 
-        Returns the first or initializing state in this control flow block. 
-        Used to determine which will be the next state in a control flow block
-        to avoid generating extraneous ``goto``s.
-        """
-        return None
-
-    @property
-    def children(self) -> List['ControlFlow']:
-        """ 
-        Returns a list of control flow blocks that exist within this block.
-        """
-        return []
-
-    def as_cpp(self, codegen: 'DaCeCodeGenerator', symbols: Dict[str, dtypes.typeclass]) -> str:
-        """ 
-        Returns C++ code for this control flow block.
-        :param codegen: A code generator object, used for allocation information and defined variables in scope.
-        :param symbols: A dictionary of symbol names and their types.
-        :return: C++ string with the generated code of the control flow block.
-        """
-        raise NotImplementedError
-
-
-@dataclass
-class SingleState(ControlFlow):
-    """ A control flow element containing a single state. """
-
-    # The state in this element.
-    state: SDFGState
-
-    # Set to true if this is the last state in the parent control flow block,
-    # in order to avoid generating an extraneous "goto exit" statement.
-    last_state: bool = False
-
-    def as_cpp(self, codegen, symbols) -> str:
-        sdfg = self.state.parent
-
-        expr = '__state_{}_{}:;\n'.format(sdfg.sdfg_id, self.state.label)
-        if self.state.number_of_nodes() > 0:
-            expr += '{\n'
-            expr += self.dispatch_state(self.state)
-            expr += '\n}\n'
-        else:
-            # Dispatch empty state in any case in order to register that the
-            # state was dispatched
-            self.dispatch_state(self.state)
-
-        # If any state has no children, it should jump to the end of the SDFG
-        if not self.last_state and sdfg.out_degree(self.state) == 0:
-            expr += 'goto __state_exit_{};\n'.format(sdfg.sdfg_id)
-        return expr
-
-    def generate_transition(self,
-                            sdfg: SDFG,
-                            edge: Edge[InterstateEdge],
-                            successor: SDFGState = None,
-                            assignments_only: bool = False,
-                            framecode: 'DaCeCodeGenerator' = None) -> str:
-        """ 
-        Helper function that generates a state transition (conditional goto) 
-        from a state and an SDFG edge.
-        :param sdfg: The parent SDFG.
-        :param edge: The state transition edge to generate.
-        :param successor: If not None, the state that will be generated right
-                          after the current state (used to avoid extraneous 
-                          gotos).
-        :param assignments_only: If True, generates only the assignments
-                                 of the inter-state edge.
-        :param framecode: Code generator object (used for allocation information).
-        :return: A c++ string representing the state transition code.
-        """
-        expr = ''
-        condition_string = cpp.unparse_interstate_edge(edge.data.condition.code[0], sdfg, codegen=framecode)
-
-        if not edge.data.is_unconditional() and not assignments_only:
-            expr += f'if ({condition_string}) {{\n'
-
-        if len(edge.data.assignments) > 0:
-            expr += ';\n'.join([
-                "{} = {}".format(variable, cpp.unparse_interstate_edge(value, sdfg, codegen=framecode))
-                for variable, value in edge.data.assignments.items()
-            ] + [''])
-
-        if ((successor is None or edge.dst is not successor) and not assignments_only):
-            expr += 'goto __state_{}_{};\n'.format(sdfg.sdfg_id, edge.dst.label)
-
-        if not edge.data.is_unconditional() and not assignments_only:
-            expr += '}\n'
-        return expr
-
-    @property
-    def first_state(self) -> SDFGState:
-        return self.state
-
-
-@dataclass
-class GeneralBlock(ControlFlow):
-    """ 
-    General (or unrecognized) control flow block with gotos between states. 
-    """
-
-    # List of children control flow blocks
-    elements: List[ControlFlow]
-
-    # List or set of edges to not generate conditional gotos for. This is used
-    # to avoid generating extra assignments or gotos before entering a for
-    # loop, for example.
-    gotos_to_ignore: Sequence[Edge[InterstateEdge]]
-
-    # List or set of edges to generate `continue;` statements in lieu of goto.
-    # This is used for loop blocks.
-    gotos_to_continue: Sequence[Edge[InterstateEdge]]
-
-    # List or set of edges to generate `break;` statements in lieu of goto.
-    # This is used for loop blocks.
-    gotos_to_break: Sequence[Edge[InterstateEdge]]
-
-    # List or set of edges to not generate inter-state assignments for.
-    assignments_to_ignore: Sequence[Edge[InterstateEdge]]
-
-    def as_cpp(self, codegen, symbols) -> str:
-        expr = ''
-        for i, elem in enumerate(self.elements):
-            expr += elem.as_cpp(codegen, symbols)
-            # In a general block, emit transitions and assignments after each
-            # individual state
-            if isinstance(elem, SingleState):
-                sdfg = elem.state.parent
-                out_edges = sdfg.out_edges(elem.state)
-                for j, e in enumerate(out_edges):
-                    if e not in self.gotos_to_ignore:
-                        # If this is the last generated edge and it leads
-                        # to the next state, skip emitting goto
-                        successor = None
-                        if (j == (len(out_edges) - 1) and (i + 1) < len(self.elements)):
-                            successor = self.elements[i + 1].first_state
-
-                        expr += elem.generate_transition(sdfg, e, successor)
-                    else:
-                        if e not in self.assignments_to_ignore:
-                            # Need to generate assignments but not gotos
-                            expr += elem.generate_transition(sdfg, e, assignments_only=True)
-                        if e in self.gotos_to_break:
-                            expr += 'break;\n'
-                        elif e in self.gotos_to_continue:
-                            expr += 'continue;\n'
-                # Add exit goto as necessary
-                if elem.last_state:
-                    continue
-                # Two negating conditions
-                if (len(out_edges) == 2
-                        and out_edges[0].data.condition_sympy() == sp.Not(out_edges[1].data.condition_sympy())):
-                    continue
-                # One unconditional edge
-                if (len(out_edges) == 1 and out_edges[0].data.is_unconditional()):
-                    continue
-                expr += f'goto __state_exit_{sdfg.sdfg_id};\n'
-
-        return expr
-
-    @property
-    def first_state(self) -> SDFGState:
-        if not self.elements:
-            return None
-        return self.elements[0].first_state
-
-    @property
-    def children(self) -> List[ControlFlow]:
-        return self.elements
-
-
-@dataclass
-class IfScope(ControlFlow):
-    """ A control flow scope of an if (else) block. """
-
-    sdfg: SDFG  #: Parent SDFG
-    branch_state: SDFGState  #: State that branches out to if/else scopes
-    condition: CodeBlock  #: If-condition
-    body: GeneralBlock  #: Body of if condition
-    orelse: Optional[GeneralBlock] = None  #: Optional body of else condition
-
-    def as_cpp(self, codegen, symbols) -> str:
-        condition_string = cpp.unparse_interstate_edge(self.condition.code[0], self.sdfg, codegen=codegen)
-        expr = f'if ({condition_string}) {{\n'
-        expr += self.body.as_cpp(codegen, symbols)
-        expr += '\n}'
-        if self.orelse:
-            expr += ' else {\n'
-            expr += self.orelse.as_cpp(codegen, symbols)
-            expr += '\n}'
-        expr += '\n'
-        return expr
-
-    @property
-    def first_state(self) -> SDFGState:
-        return self.branch_state
-
-    @property
-    def children(self) -> List[ControlFlow]:
-        return [self.body] + ([self.orelse] if self.orelse else [])
-
-
-@dataclass
-class IfElseChain(ControlFlow):
-    """ A control flow scope of "if, else if, ..., else" chain of blocks. """
-    sdfg: SDFG  #: Parent SDFG
-    branch_state: SDFGState  #: State that branches out to all blocks
-    body: List[Tuple[CodeBlock, GeneralBlock]]  #: List of (condition, block)
-
-    def as_cpp(self, codegen, symbols) -> str:
-        expr = ''
-        for i, (condition, body) in enumerate(self.body):
-            # First block in the chain is just "if", rest are "else if"
-            prefix = '' if i == 0 else ' else '
-
-            condition_string = cpp.unparse_interstate_edge(condition.code[0], self.sdfg, codegen=codegen)
-            expr += f'{prefix}if ({condition_string}) {{\n'
-            expr += body.as_cpp(codegen, symbols)
-            expr += '\n}'
-
-        # If we generate an if/else if blocks, we cannot guarantee that all
-        # cases have been covered. In SDFG semantics, this means that the SDFG
-        # execution should end, so we emit an "else goto exit" here.
-        if len(self.body) > 0:
-            expr += ' else {\n'
-        expr += 'goto __state_exit_{};\n'.format(self.sdfg.sdfg_id)
-        if len(self.body) > 0:
-            expr += '\n}'
-        return expr
-
-    @property
-    def first_state(self) -> SDFGState:
-        return self.branch_state
-
-    @property
-    def children(self) -> List[ControlFlow]:
-        return [block for _, block in self.body]
-
-def _clean_loop_body(body: str) -> str:
-    """ Cleans loop body from extraneous statements. """
-    # Remove extraneous "continue" statement for code clarity
-    if body.endswith('continue;\n'):
-        body = body[:-len('continue;\n')]
-    return body
-
-
-@dataclass
-class ForScope(ControlFlow):
-    """ For loop block (without break or continue statements). """
-    itervar: str  #: Name of iteration variable
-    guard: SDFGState  #: Loop guard state
-    init: str  #: C++ code for initializing iteration variable
-    condition: CodeBlock  #: For-loop condition
-    update: str  #: C++ code for updating iteration variable
-    body: GeneralBlock  #: Loop body as a control flow block
-    init_edges: List[InterstateEdge]  #: All initialization edges
-
-    def as_cpp(self, codegen, symbols) -> str:
-        # Initialize to either "int i = 0" or "i = 0" depending on whether
-        # the type has been defined
-        defined_vars = codegen.dispatcher.defined_vars
-        init = ''
-        if self.init is not None:
-            if defined_vars.has(self.itervar):
-                init = self.itervar
-            else:
-                init = f'{symbols[self.itervar]} {self.itervar}'
-            init += ' = ' + self.init
-
-        sdfg = self.guard.parent
-
-        preinit = ''
-        if self.init_edges:
-            for edge in self.init_edges:
-                for k, v in edge.data.assignments.items():
-                    if k != self.itervar:
-                        cppinit = cpp.unparse_interstate_edge(v, sdfg, codegen=codegen)
-                        preinit += f'{k} = {cppinit};\n'
-
-        if self.condition is not None:
-            cond = cpp.unparse_interstate_edge(self.condition.code[0], sdfg, codegen=codegen)
-        else:
-            cond = ''
-
-        update = ''
-        if self.update is not None:
-            update = f'{self.itervar} = {self.update}'
-
-        expr = f'{preinit}\nfor ({init}; {cond}; {update}) {{\n'
-        expr += _clean_loop_body(self.body.as_cpp(codegen, symbols))
-        expr += '\n}\n'
-        return expr
-
-    @property
-    def first_state(self) -> SDFGState:
-        return self.guard
-
-    @property
-    def children(self) -> List[ControlFlow]:
-        return [self.body]
-
-
-@dataclass
-class WhileScope(ControlFlow):
-    """ While loop block (without break or continue statements). """
-    guard: SDFGState  #: Loop guard state
-    test: CodeBlock  #: While-loop condition
-    body: GeneralBlock  #: Loop body as control flow block
-
-    def as_cpp(self, codegen, symbols) -> str:
-        if self.test is not None:
-            sdfg = self.guard.parent
-            test = cpp.unparse_interstate_edge(self.test.code[0], sdfg, codegen=codegen)
-        else:
-            test = 'true'
-
-        expr = f'while ({test}) {{\n'
-        expr += _clean_loop_body(self.body.as_cpp(codegen, symbols))
-        expr += '\n}\n'
-        return expr
-
-    @property
-    def first_state(self) -> SDFGState:
-        return self.guard
-
-    @property
-    def children(self) -> List[ControlFlow]:
-        return [self.body]
-
-
-@dataclass
-class DoWhileScope(ControlFlow):
-    """ Do-while loop block (without break or continue statements). """
-    sdfg: SDFG  #: Parent SDFG
-    test: CodeBlock  #: Do-while loop condition
-    body: GeneralBlock  #: Loop body as control flow block
-
-    def as_cpp(self, codegen, symbols) -> str:
-        if self.test is not None:
-            test = cpp.unparse_interstate_edge(self.test.code[0], self.sdfg, codegen=codegen)
-        else:
-            test = 'true'
-
-        expr = 'do {\n'
-        expr += _clean_loop_body(self.body.as_cpp(codegen, symbols))
-        expr += f'\n}} while ({test});\n'
-        return expr
-
-    @property
-    def first_state(self) -> SDFGState:
-        return self.body[0].first_state
-
-    @property
-    def children(self) -> List[ControlFlow]:
-        return [self.body]
-
-
-@dataclass
-class SwitchCaseScope(ControlFlow):
-    """ Simple switch-case scope without fall-through cases. """
-    sdfg: SDFG  #: Parent SDFG
-    branch_state: SDFGState  #: Branching state
-    switchvar: str  #: C++ code for switch expression
-    cases: Dict[str, GeneralBlock]  #: Mapping of cases to control flow blocks
-
-    def as_cpp(self, codegen, symbols) -> str:
-        expr = f'switch ({self.switchvar}) {{\n'
-        for case, body in self.cases.items():
-            expr += f'case {case}: {{\n'
-            expr += body.as_cpp(codegen, symbols)
-            expr += 'break;\n}\n'
-        expr += f'default: goto __state_exit_{self.sdfg.sdfg_id};'
-        expr += '\n}\n'
-        return expr
-
-    @property
-    def first_state(self) -> SDFGState:
-        return self.branch_state
-
-    @property
-    def children(self) -> List[ControlFlow]:
-        return list(self.cases.values())
-
-
-def _loop_from_structure(sdfg: SDFG, guard: SDFGState, enter_edge: Edge[InterstateEdge],
-                         leave_edge: Edge[InterstateEdge], back_edges: List[Edge[InterstateEdge]],
-                         dispatch_state: Callable[[SDFGState], str]) -> Union[ForScope, WhileScope]:
-    """ 
-    Helper method that constructs the correct structured loop construct from a
-    set of states. Can construct for or while loops.
-    """
-
-    body = GeneralBlock(dispatch_state, [], [], [], [], [])
-
-    guard_inedges = sdfg.in_edges(guard)
-    increment_edges = [e for e in guard_inedges if e in back_edges]
-    init_edges = [e for e in guard_inedges if e not in back_edges]
-
-    # If no back edge found (or more than one, indicating a "continue"
-    # statement), disregard
-    if len(increment_edges) > 1 or len(increment_edges) == 0:
-        return None
-    increment_edge = increment_edges[0]
-
-    # Increment edge goto to be ignored in body
-    body.gotos_to_ignore.append(increment_edge)
-    body.gotos_to_continue.append(increment_edge)
-
-    # Outgoing edges must be a negation of each other
-    if enter_edge.data.condition_sympy() != (sp.Not(leave_edge.data.condition_sympy())):
-        return None
-
-    # Body of guard state must be empty
-    if not guard.is_empty():
-        return None
-
-    if not increment_edge.data.is_unconditional():
-        return None
-    if len(enter_edge.data.assignments) > 0:
-        return None
-
-    condition = enter_edge.data.condition
-
-    # Detect whether this loop is a for loop:
-    # All incoming edges to the guard must set the same variable
-    itvars = None
-    for iedge in guard_inedges:
-        if itvars is None:
-            itvars = set(iedge.data.assignments.keys())
-        else:
-            itvars &= iedge.data.assignments.keys()
-    if itvars and len(itvars) == 1:
-        itvar = next(iter(itvars))
-        init = init_edges[0].data.assignments[itvar]
-
-        # Check that all init edges are the same and that increment edge only
-        # increments
-        if (all(e.data.assignments[itvar] == init for e in init_edges) and len(increment_edge.data.assignments) == 1):
-            update = increment_edge.data.assignments[itvar]
-
-            # Also ignore assignments in increment edge (handled in for stmt)
-            body.assignments_to_ignore.append(increment_edge)
-
-            return ForScope(dispatch_state, itvar, guard, init, condition, update, body, init_edges)
-
-    # Otherwise, it is a while loop
-    return WhileScope(dispatch_state, guard, condition, body)
-
-
-def _cases_from_branches(
-    edges: List[Edge[InterstateEdge]],
-    cblocks: Dict[Edge[InterstateEdge], GeneralBlock],
-) -> Tuple[str, Dict[str, GeneralBlock]]:
-    """ 
-    If the input list of edges correspond to a switch/case scope (with all
-    conditions being "x == y" for a unique symbolic x and integers y),
-    returns the switch/case scope parameters.
-    :param edges: List of inter-state edges.
-    :return: Tuple of (case variable C++ expression, mapping from case to 
-             control flow block). If not a valid switch/case scope, 
-             returns None.
-    """
-    cond = edges[0].data.condition_sympy()
-    if not isinstance(cond, sp.Basic):
-        return None
-    a = sp.Wild('a')
-    b = sp.Wild('b', properties=[lambda k: k.is_Integer])
-    m = cond.match(sp.Eq(a, b))
-    if m:
-        # Obtain original code for variable
-        astvar = edges[0].data.condition.code[0].value.left
-    else:
-        # Try integer == symbol
-        m = cond.match(sp.Eq(b, a))
-        if m:
-            astvar = edges[0].data.condition.code[0].value.right
-        else:
-            return None
-
-    # Get C++ expression from AST
-    switchvar = cppunparse.pyexpr2cpp(astvar)
-
-    # Check that all edges match criteria
-    result = {}
-    for e in edges:
-        ematch = e.data.condition_sympy().match(sp.Eq(m[a], b))
-        if not ematch:
-            ematch = e.data.condition_sympy().match(sp.Eq(b, m[a]))
-            if not ematch:
-                return None
-        # Create mapping to codeblocks
-        result[cpp.sym2cpp(ematch[b])] = cblocks[e]
-
-    return switchvar, result
-
-
-def _ignore_recursive(edges: List[Edge[InterstateEdge]], block: ControlFlow):
-    """ 
-    Ignore a list of edges recursively in a control flow block and its children.
-    """
-    if isinstance(block, GeneralBlock):
-        block.gotos_to_ignore.extend(edges)
-        block.assignments_to_ignore.extend(edges)
-    for subblock in block.children:
-        _ignore_recursive(edges, subblock)
-
-
-def _child_of(node: SDFGState, parent: SDFGState, ptree: Dict[SDFGState, SDFGState]) -> bool:
-    curnode = node
-    while curnode is not None:
-        if curnode is parent:
-            return True
-        curnode = ptree[curnode]
-    return False
-
-
-def _structured_control_flow_traversal(sdfg: SDFG,
-                                       start: SDFGState,
-                                       ptree: Dict[SDFGState, SDFGState],
-                                       branch_merges: Dict[SDFGState, SDFGState],
-                                       back_edges: List[Edge[InterstateEdge]],
-                                       dispatch_state: Callable[[SDFGState], str],
-                                       parent_block: GeneralBlock,
-                                       stop: SDFGState = None,
-                                       generate_children_of: SDFGState = None) -> Set[SDFGState]:
-    """ 
-    Helper function for ``structured_control_flow_tree``. 
-    :param sdfg: SDFG.
-    :param start: Starting state for traversal.
-    :param ptree: State parent tree (computed from ``state_parent_tree``).
-    :param branch_merges: Dictionary mapping from branch state to its merge
-                          state.
-    :param dispatch_state: A function that dispatches code generation for a 
-                           single state.
-    :param parent_block: The block to append children to.
-    :param stop: Stopping state to not traverse through (merge state of a 
-                 branch or guard state of a loop).
-    :return: Generator that yields states in state-order from ``start`` to 
-             ``stop``.
-    """
-    # Traverse states in custom order
-    visited = set()
-    if stop is not None:
-        visited.add(stop)
-    stack = [start]
-    while stack:
-        node = stack.pop()
-        if (generate_children_of is not None and not _child_of(node, generate_children_of, ptree)):
-            continue
-        if node in visited:
-            continue
-        visited.add(node)
-        stateblock = SingleState(dispatch_state, node)
-
-        oe = sdfg.out_edges(node)
-        if len(oe) == 0:  # End state
-            # If there are no remaining nodes, this is the last state and it can
-            # be marked as such
-            if len(stack) == 0:
-                stateblock.last_state = True
-            parent_block.elements.append(stateblock)
-            continue
-        elif len(oe) == 1:  # No traversal change
-            stack.append(oe[0].dst)
-            parent_block.elements.append(stateblock)
-            continue
-
-        # Potential branch or loop
-        if node in branch_merges:
-            mergestate = branch_merges[node]
-
-            # Add branching node and ignore outgoing edges
-            parent_block.elements.append(stateblock)
-            parent_block.gotos_to_ignore.extend(oe)
-            parent_block.assignments_to_ignore.extend(oe)
-            stateblock.last_state = True
-
-            # Parse all outgoing edges recursively first
-            cblocks: Dict[Edge[InterstateEdge], GeneralBlock] = {}
-            for branch in oe:
-                cblocks[branch] = GeneralBlock(dispatch_state, [], [], [], [], [])
-                visited |= _structured_control_flow_traversal(sdfg,
-                                                              branch.dst,
-                                                              ptree,
-                                                              branch_merges,
-                                                              back_edges,
-                                                              dispatch_state,
-                                                              cblocks[branch],
-                                                              stop=mergestate,
-                                                              generate_children_of=node)
-
-            # Classify branch type:
-            branch_block = None
-            # If there are 2 out edges, one negation of the other:
-            #   * if/else in case both branches are not merge state
-            #   * if without else in case one branch is merge state
-            if (len(oe) == 2 and oe[0].data.condition_sympy() == sp.Not(oe[1].data.condition_sympy())):
-                # If without else
-                if oe[0].dst is mergestate:
-                    branch_block = IfScope(dispatch_state, sdfg, node, oe[1].data.condition, cblocks[oe[1]])
-                elif oe[1].dst is mergestate:
-                    branch_block = IfScope(dispatch_state, sdfg, node, oe[0].data.condition, cblocks[oe[0]])
-                else:
-                    branch_block = IfScope(dispatch_state, sdfg, node, oe[0].data.condition, cblocks[oe[0]],
-                                           cblocks[oe[1]])
-            else:
-                # If there are 2 or more edges (one is not the negation of the
-                # other):
-                switch = _cases_from_branches(oe, cblocks)
-                if switch:
-                    # If all edges are of form "x == y" for a single x and
-                    # integer y, it is a switch/case
-                    branch_block = SwitchCaseScope(dispatch_state, sdfg, node, switch[0], switch[1])
-                else:
-                    # Otherwise, create if/else if/.../else goto exit chain
-                    branch_block = IfElseChain(dispatch_state, sdfg, node, [(e.data.condition, cblocks[e]) for e in oe])
-            # End of branch classification
-            parent_block.elements.append(branch_block)
-            if mergestate != stop:
-                stack.append(mergestate)
-
-        elif len(oe) == 2:  # Potential loop
-            # TODO(later): Recognize do/while loops
-            # If loop, traverse body, then exit
-            body_start = None
-            loop_exit = None
-            scope = None
-            if ptree[oe[0].dst] == node and ptree[oe[1].dst] != node:
-                scope = _loop_from_structure(sdfg, node, oe[0], oe[1], back_edges, dispatch_state)
-                body_start = oe[0].dst
-                loop_exit = oe[1].dst
-            elif ptree[oe[1].dst] == node and ptree[oe[0].dst] != node:
-                scope = _loop_from_structure(sdfg, node, oe[1], oe[0], back_edges, dispatch_state)
-                body_start = oe[1].dst
-                loop_exit = oe[0].dst
-
-            if scope:
-                visited |= _structured_control_flow_traversal(sdfg,
-                                                              body_start,
-                                                              ptree,
-                                                              branch_merges,
-                                                              back_edges,
-                                                              dispatch_state,
-                                                              scope.body,
-                                                              stop=node,
-                                                              generate_children_of=node)
-
-                # Add branching node and ignore outgoing edges
-                parent_block.elements.append(stateblock)
-                parent_block.gotos_to_ignore.extend(oe)
-                parent_block.assignments_to_ignore.extend(oe)
-
-                parent_block.elements.append(scope)
-
-                # If for loop, ignore certain edges
-                if isinstance(scope, ForScope):
-                    # Mark init edge(s) to ignore in parent_block and all children
-                    _ignore_recursive([e for e in sdfg.in_edges(node) if e not in back_edges], parent_block)
-                    # Mark back edge for ignoring in all children of loop body
-                    _ignore_recursive([e for e in sdfg.in_edges(node) if e in back_edges], scope.body)
-
-                stack.append(loop_exit)
-                continue
-
-            # No proper loop detected: Unstructured control flow
-            parent_block.elements.append(stateblock)
-            stack.extend([e.dst for e in oe])
-        else:  # No merge state: Unstructured control flow
-            parent_block.elements.append(stateblock)
-            stack.extend([e.dst for e in oe])
-
-    return visited - {stop}
-
-
-def structured_control_flow_tree(sdfg: SDFG, dispatch_state: Callable[[SDFGState], str]) -> ControlFlow:
-    """
-    Returns a structured control-flow tree (i.e., with constructs such as 
-    branches and loops) from an SDFG, which can be used to generate its code
-    in a compiler- and human-friendly way.
-    :param sdfg: The SDFG to iterate over.
-    :return: Control-flow block representing the entire SDFG.
-    """
-    # Avoid import loops
-    from dace.sdfg.analysis import cfg
-
-    # Get parent states and back-edges
-    ptree = cfg.state_parent_tree(sdfg)
-    back_edges = cfg.back_edges(sdfg)
-
-    # Annotate branches
-    branch_merges: Dict[SDFGState, SDFGState] = {}
-    adf = cfg.acyclic_dominance_frontier(sdfg)
-    for state in sdfg.nodes():
-        oedges = sdfg.out_edges(state)
-        # Skip if not branch
-        if len(oedges) <= 1:
-            continue
-        # Skip if natural loop
-        if len(oedges) == 2 and ((ptree[oedges[0].dst] == state and ptree[oedges[1].dst] != state) or
-                                 (ptree[oedges[1].dst] == state and ptree[oedges[0].dst] != state)):
-            continue
-
-        common_frontier = set()
-        for oedge in oedges:
-            frontier = adf[oedge.dst]
-            if not frontier:
-                frontier = {oedge.dst}
-            common_frontier |= frontier
-        if len(common_frontier) == 1:
-            branch_merges[state] = next(iter(common_frontier))
-
-    root_block = GeneralBlock(dispatch_state, [], [], [], [], [])
-    _structured_control_flow_traversal(sdfg, sdfg.start_state, ptree, branch_merges, back_edges, dispatch_state,
-                                       root_block)
-    return root_block
->>>>>>> ba0bd035
+# Copyright 2019-2021 ETH Zurich and the DaCe authors. All rights reserved.
+""" 
+Various classes to facilitate the code generation of structured control 
+flow elements (e.g., ``for``, ``if``, ``while``) from state machines in SDFGs. 
+
+SDFGs are state machines of dataflow graphs, where each node is a state and each
+edge may contain a state transition condition and assignments. As such, when 
+generating code from an SDFG, the straightforward way would be to generate code
+for each state and conditional ``goto``s for the state transitions.
+However, this inhibits compiler optimizations on the generated code, which rely
+on loops and branches. 
+
+This file contains analyses that extract structured control flow constructs from
+the state machine and emit code with the correct C keywords. It does so by 
+iteratively converting the SDFG into a control flow tree when certain control
+flow patterns are detected (using the ``structured_control_flow_tree``
+function). The resulting tree classes (which all extend ``ControlFlow``) contain
+the original states, and upon code generation are traversed recursively into
+the tree rather than in arbitrary order. 
+
+Each individual state is first wrapped with the ``SingleState`` control flow 
+"block", and then upon analysis can be grouped into larger control flow blocks,
+such as ``ForScope`` or ``IfElseChain``. If no structured control flow pattern
+is detected (or this analysis is disabled in configuration), the group of states
+is wrapped in a ``GeneralBlock``, which generates the aforementioned conditional
+``goto`` code.
+
+For example, the following SDFG::
+
+
+      x < 5
+     /------>[s2]--------\
+[s1] \                    ->[s5]
+      ------>[s3]->[s4]--/   
+      x >= 5
+
+
+would create the control flow tree below::
+
+
+GeneralBlock({
+    IfScope(condition=x<5, body={  
+        GeneralBlock({
+            SingleState(s2)
+        })
+    }, orelse={
+        GeneralBlock({
+            SingleState(s3),
+            SingleState(s4),
+        })
+    }),
+    SingleState(s5)
+})
+"""
+
+from dataclasses import dataclass
+from typing import (Callable, Dict, Iterator, List, Optional, Sequence, Set, Tuple, Union)
+import sympy as sp
+from dace import dtypes
+from dace.sdfg.state import SDFGState
+from dace.sdfg.sdfg import SDFG, InterstateEdge
+from dace.sdfg.graph import Edge
+from dace.properties import CodeBlock
+from dace.codegen import cppunparse
+from dace.codegen.targets import cpp
+
+###############################################################################
+
+
+@dataclass
+class ControlFlow:
+    """
+    Abstract class representing a control flow block.
+    """
+
+    # A callback to the code generator that receives an SDFGState and returns
+    # a string with its generated code.
+    dispatch_state: Callable[[SDFGState], str]
+
+    @property
+    def first_state(self) -> SDFGState:
+        """ 
+        Returns the first or initializing state in this control flow block. 
+        Used to determine which will be the next state in a control flow block
+        to avoid generating extraneous ``goto``s.
+        """
+        return None
+
+    @property
+    def children(self) -> List['ControlFlow']:
+        """ 
+        Returns a list of control flow blocks that exist within this block.
+        """
+        return []
+
+    def as_cpp(self, codegen: 'DaCeCodeGenerator', symbols: Dict[str, dtypes.typeclass]) -> str:
+        """ 
+        Returns C++ code for this control flow block.
+        :param codegen: A code generator object, used for allocation information and defined variables in scope.
+        :param symbols: A dictionary of symbol names and their types.
+        :return: C++ string with the generated code of the control flow block.
+        """
+        raise NotImplementedError
+
+
+@dataclass
+class SingleState(ControlFlow):
+    """ A control flow element containing a single state. """
+
+    # The state in this element.
+    state: SDFGState
+
+    # Set to true if this is the last state in the parent control flow block,
+    # in order to avoid generating an extraneous "goto exit" statement.
+    last_state: bool = False
+
+    def as_cpp(self, codegen, symbols) -> str:
+        sdfg = self.state.parent
+
+        expr = '__state_{}_{}:;\n'.format(sdfg.sdfg_id, self.state.label)
+        if self.state.number_of_nodes() > 0:
+            expr += '{\n'
+            expr += self.dispatch_state(self.state)
+            expr += '\n}\n'
+        else:
+            # Dispatch empty state in any case in order to register that the
+            # state was dispatched
+            self.dispatch_state(self.state)
+
+        # If any state has no children, it should jump to the end of the SDFG
+        if not self.last_state and sdfg.out_degree(self.state) == 0:
+            expr += 'goto __state_exit_{};\n'.format(sdfg.sdfg_id)
+        return expr
+
+    def generate_transition(self,
+                            sdfg: SDFG,
+                            edge: Edge[InterstateEdge],
+                            successor: SDFGState = None,
+                            assignments_only: bool = False,
+                            framecode: 'DaCeCodeGenerator' = None) -> str:
+        """ 
+        Helper function that generates a state transition (conditional goto) 
+        from a state and an SDFG edge.
+        :param sdfg: The parent SDFG.
+        :param edge: The state transition edge to generate.
+        :param successor: If not None, the state that will be generated right
+                          after the current state (used to avoid extraneous 
+                          gotos).
+        :param assignments_only: If True, generates only the assignments
+                                 of the inter-state edge.
+        :param framecode: Code generator object (used for allocation information).
+        :return: A c++ string representing the state transition code.
+        """
+        expr = ''
+        condition_string = cpp.unparse_interstate_edge(edge.data.condition.code[0], sdfg, codegen=framecode)
+
+        if not edge.data.is_unconditional() and not assignments_only:
+            expr += f'if ({condition_string}) {{\n'
+
+        if len(edge.data.assignments) > 0:
+            expr += ';\n'.join([
+                "{} = {}".format(variable, cpp.unparse_interstate_edge(value, sdfg, codegen=framecode))
+                for variable, value in edge.data.assignments.items()
+            ] + [''])
+
+        if ((successor is None or edge.dst is not successor) and not assignments_only):
+            expr += 'goto __state_{}_{};\n'.format(sdfg.sdfg_id, edge.dst.label)
+
+        if not edge.data.is_unconditional() and not assignments_only:
+            expr += '}\n'
+        return expr
+
+    @property
+    def first_state(self) -> SDFGState:
+        return self.state
+
+
+@dataclass
+class GeneralBlock(ControlFlow):
+    """ 
+    General (or unrecognized) control flow block with gotos between states. 
+    """
+
+    # List of children control flow blocks
+    elements: List[ControlFlow]
+
+    # List or set of edges to not generate conditional gotos for. This is used
+    # to avoid generating extra assignments or gotos before entering a for
+    # loop, for example.
+    gotos_to_ignore: Sequence[Edge[InterstateEdge]]
+
+    # List or set of edges to generate `continue;` statements in lieu of goto.
+    # This is used for loop blocks.
+    gotos_to_continue: Sequence[Edge[InterstateEdge]]
+
+    # List or set of edges to generate `break;` statements in lieu of goto.
+    # This is used for loop blocks.
+    gotos_to_break: Sequence[Edge[InterstateEdge]]
+
+    # List or set of edges to not generate inter-state assignments for.
+    assignments_to_ignore: Sequence[Edge[InterstateEdge]]
+
+    def as_cpp(self, codegen, symbols) -> str:
+        expr = ''
+        for i, elem in enumerate(self.elements):
+            expr += elem.as_cpp(codegen, symbols)
+            # In a general block, emit transitions and assignments after each
+            # individual state
+            if isinstance(elem, SingleState):
+                sdfg = elem.state.parent
+                out_edges = sdfg.out_edges(elem.state)
+                for j, e in enumerate(out_edges):
+                    if e not in self.gotos_to_ignore:
+                        # If this is the last generated edge and it leads
+                        # to the next state, skip emitting goto
+                        successor = None
+                        if (j == (len(out_edges) - 1) and (i + 1) < len(self.elements)):
+                            successor = self.elements[i + 1].first_state
+
+                        expr += elem.generate_transition(sdfg, e, successor)
+                    else:
+                        if e not in self.assignments_to_ignore:
+                            # Need to generate assignments but not gotos
+                            expr += elem.generate_transition(sdfg, e, assignments_only=True)
+                        if e in self.gotos_to_break:
+                            expr += 'break;\n'
+                        elif e in self.gotos_to_continue:
+                            expr += 'continue;\n'
+                # Add exit goto as necessary
+                if elem.last_state:
+                    continue
+                # Two negating conditions
+                if (len(out_edges) == 2
+                        and out_edges[0].data.condition_sympy() == sp.Not(out_edges[1].data.condition_sympy())):
+                    continue
+                # One unconditional edge
+                if (len(out_edges) == 1 and out_edges[0].data.is_unconditional()):
+                    continue
+                expr += f'goto __state_exit_{sdfg.sdfg_id};\n'
+
+        return expr
+
+    @property
+    def first_state(self) -> SDFGState:
+        if not self.elements:
+            return None
+        return self.elements[0].first_state
+
+    @property
+    def children(self) -> List[ControlFlow]:
+        return self.elements
+
+
+@dataclass
+class IfScope(ControlFlow):
+    """ A control flow scope of an if (else) block. """
+
+    sdfg: SDFG  #: Parent SDFG
+    branch_state: SDFGState  #: State that branches out to if/else scopes
+    condition: CodeBlock  #: If-condition
+    body: GeneralBlock  #: Body of if condition
+    orelse: Optional[GeneralBlock] = None  #: Optional body of else condition
+
+    def as_cpp(self, codegen, symbols) -> str:
+        condition_string = cpp.unparse_interstate_edge(self.condition.code[0], self.sdfg, codegen=codegen)
+        expr = f'if ({condition_string}) {{\n'
+        expr += self.body.as_cpp(codegen, symbols)
+        expr += '\n}'
+        if self.orelse:
+            expr += ' else {\n'
+            expr += self.orelse.as_cpp(codegen, symbols)
+            expr += '\n}'
+        expr += '\n'
+        return expr
+
+    @property
+    def first_state(self) -> SDFGState:
+        return self.branch_state
+
+    @property
+    def children(self) -> List[ControlFlow]:
+        return [self.body] + ([self.orelse] if self.orelse else [])
+
+
+@dataclass
+class IfElseChain(ControlFlow):
+    """ A control flow scope of "if, else if, ..., else" chain of blocks. """
+    sdfg: SDFG  #: Parent SDFG
+    branch_state: SDFGState  #: State that branches out to all blocks
+    body: List[Tuple[CodeBlock, GeneralBlock]]  #: List of (condition, block)
+
+    def as_cpp(self, codegen, symbols) -> str:
+        expr = ''
+        for i, (condition, body) in enumerate(self.body):
+            # First block in the chain is just "if", rest are "else if"
+            prefix = '' if i == 0 else ' else '
+
+            condition_string = cpp.unparse_interstate_edge(condition.code[0], self.sdfg, codegen=codegen)
+            expr += f'{prefix}if ({condition_string}) {{\n'
+            expr += body.as_cpp(codegen, symbols)
+            expr += '\n}'
+
+        # If we generate an if/else if blocks, we cannot guarantee that all
+        # cases have been covered. In SDFG semantics, this means that the SDFG
+        # execution should end, so we emit an "else goto exit" here.
+        if len(self.body) > 0:
+            expr += ' else {\n'
+        expr += 'goto __state_exit_{};\n'.format(self.sdfg.sdfg_id)
+        if len(self.body) > 0:
+            expr += '\n}'
+        return expr
+
+    @property
+    def first_state(self) -> SDFGState:
+        return self.branch_state
+
+    @property
+    def children(self) -> List[ControlFlow]:
+        return [block for _, block in self.body]
+
+def _clean_loop_body(body: str) -> str:
+    """ Cleans loop body from extraneous statements. """
+    # Remove extraneous "continue" statement for code clarity
+    if body.endswith('continue;\n'):
+        body = body[:-len('continue;\n')]
+    return body
+
+
+@dataclass
+class ForScope(ControlFlow):
+    """ For loop block (without break or continue statements). """
+    itervar: str  #: Name of iteration variable
+    guard: SDFGState  #: Loop guard state
+    init: str  #: C++ code for initializing iteration variable
+    condition: CodeBlock  #: For-loop condition
+    update: str  #: C++ code for updating iteration variable
+    body: GeneralBlock  #: Loop body as a control flow block
+    init_edges: List[InterstateEdge]  #: All initialization edges
+
+    def as_cpp(self, codegen, symbols) -> str:
+        # Initialize to either "int i = 0" or "i = 0" depending on whether
+        # the type has been defined
+        defined_vars = codegen.dispatcher.defined_vars
+        init = ''
+        if self.init is not None:
+            if defined_vars.has(self.itervar):
+                init = self.itervar
+            else:
+                init = f'{symbols[self.itervar]} {self.itervar}'
+            init += ' = ' + self.init
+
+        sdfg = self.guard.parent
+
+        preinit = ''
+        if self.init_edges:
+            for edge in self.init_edges:
+                for k, v in edge.data.assignments.items():
+                    if k != self.itervar:
+                        cppinit = cpp.unparse_interstate_edge(v, sdfg, codegen=codegen)
+                        preinit += f'{k} = {cppinit};\n'
+
+        if self.condition is not None:
+            cond = cpp.unparse_interstate_edge(self.condition.code[0], sdfg, codegen=codegen)
+        else:
+            cond = ''
+
+        update = ''
+        if self.update is not None:
+            update = f'{self.itervar} = {self.update}'
+
+        expr = f'{preinit}\nfor ({init}; {cond}; {update}) {{\n'
+        expr += _clean_loop_body(self.body.as_cpp(codegen, symbols))
+        expr += '\n}\n'
+        return expr
+
+    @property
+    def first_state(self) -> SDFGState:
+        return self.guard
+
+    @property
+    def children(self) -> List[ControlFlow]:
+        return [self.body]
+
+
+@dataclass
+class WhileScope(ControlFlow):
+    """ While loop block (without break or continue statements). """
+    guard: SDFGState  #: Loop guard state
+    test: CodeBlock  #: While-loop condition
+    body: GeneralBlock  #: Loop body as control flow block
+
+    def as_cpp(self, codegen, symbols) -> str:
+        if self.test is not None:
+            sdfg = self.guard.parent
+            test = cpp.unparse_interstate_edge(self.test.code[0], sdfg, codegen=codegen)
+        else:
+            test = 'true'
+
+        expr = f'while ({test}) {{\n'
+        expr += _clean_loop_body(self.body.as_cpp(codegen, symbols))
+        expr += '\n}\n'
+        return expr
+
+    @property
+    def first_state(self) -> SDFGState:
+        return self.guard
+
+    @property
+    def children(self) -> List[ControlFlow]:
+        return [self.body]
+
+
+@dataclass
+class DoWhileScope(ControlFlow):
+    """ Do-while loop block (without break or continue statements). """
+    sdfg: SDFG  #: Parent SDFG
+    test: CodeBlock  #: Do-while loop condition
+    body: GeneralBlock  #: Loop body as control flow block
+
+    def as_cpp(self, codegen, symbols) -> str:
+        if self.test is not None:
+            test = cpp.unparse_interstate_edge(self.test.code[0], self.sdfg, codegen=codegen)
+        else:
+            test = 'true'
+
+        expr = 'do {\n'
+        expr += _clean_loop_body(self.body.as_cpp(codegen, symbols))
+        expr += f'\n}} while ({test});\n'
+        return expr
+
+    @property
+    def first_state(self) -> SDFGState:
+        return self.body[0].first_state
+
+    @property
+    def children(self) -> List[ControlFlow]:
+        return [self.body]
+
+
+@dataclass
+class SwitchCaseScope(ControlFlow):
+    """ Simple switch-case scope without fall-through cases. """
+    sdfg: SDFG  #: Parent SDFG
+    branch_state: SDFGState  #: Branching state
+    switchvar: str  #: C++ code for switch expression
+    cases: Dict[str, GeneralBlock]  #: Mapping of cases to control flow blocks
+
+    def as_cpp(self, codegen, symbols) -> str:
+        expr = f'switch ({self.switchvar}) {{\n'
+        for case, body in self.cases.items():
+            expr += f'case {case}: {{\n'
+            expr += body.as_cpp(codegen, symbols)
+            expr += 'break;\n}\n'
+        expr += f'default: goto __state_exit_{self.sdfg.sdfg_id};'
+        expr += '\n}\n'
+        return expr
+
+    @property
+    def first_state(self) -> SDFGState:
+        return self.branch_state
+
+    @property
+    def children(self) -> List[ControlFlow]:
+        return list(self.cases.values())
+
+
+def _loop_from_structure(sdfg: SDFG, guard: SDFGState, enter_edge: Edge[InterstateEdge],
+                         leave_edge: Edge[InterstateEdge], back_edges: List[Edge[InterstateEdge]],
+                         dispatch_state: Callable[[SDFGState], str]) -> Union[ForScope, WhileScope]:
+    """ 
+    Helper method that constructs the correct structured loop construct from a
+    set of states. Can construct for or while loops.
+    """
+
+    body = GeneralBlock(dispatch_state, [], [], [], [], [])
+
+    guard_inedges = sdfg.in_edges(guard)
+    increment_edges = [e for e in guard_inedges if e in back_edges]
+    init_edges = [e for e in guard_inedges if e not in back_edges]
+
+    # If no back edge found (or more than one, indicating a "continue"
+    # statement), disregard
+    if len(increment_edges) > 1 or len(increment_edges) == 0:
+        return None
+    increment_edge = increment_edges[0]
+
+    # Increment edge goto to be ignored in body
+    body.gotos_to_ignore.append(increment_edge)
+    body.gotos_to_continue.append(increment_edge)
+
+    # Outgoing edges must be a negation of each other
+    if enter_edge.data.condition_sympy() != (sp.Not(leave_edge.data.condition_sympy())):
+        return None
+
+    # Body of guard state must be empty
+    if not guard.is_empty():
+        return None
+
+    if not increment_edge.data.is_unconditional():
+        return None
+    if len(enter_edge.data.assignments) > 0:
+        return None
+
+    condition = enter_edge.data.condition
+
+    # Detect whether this loop is a for loop:
+    # All incoming edges to the guard must set the same variable
+    itvars = None
+    for iedge in guard_inedges:
+        if itvars is None:
+            itvars = set(iedge.data.assignments.keys())
+        else:
+            itvars &= iedge.data.assignments.keys()
+    if itvars and len(itvars) == 1:
+        itvar = next(iter(itvars))
+        init = init_edges[0].data.assignments[itvar]
+
+        # Check that all init edges are the same and that increment edge only
+        # increments
+        if (all(e.data.assignments[itvar] == init for e in init_edges) and len(increment_edge.data.assignments) == 1):
+            update = increment_edge.data.assignments[itvar]
+
+            # Also ignore assignments in increment edge (handled in for stmt)
+            body.assignments_to_ignore.append(increment_edge)
+
+            return ForScope(dispatch_state, itvar, guard, init, condition, update, body, init_edges)
+
+    # Otherwise, it is a while loop
+    return WhileScope(dispatch_state, guard, condition, body)
+
+
+def _cases_from_branches(
+    edges: List[Edge[InterstateEdge]],
+    cblocks: Dict[Edge[InterstateEdge], GeneralBlock],
+) -> Tuple[str, Dict[str, GeneralBlock]]:
+    """ 
+    If the input list of edges correspond to a switch/case scope (with all
+    conditions being "x == y" for a unique symbolic x and integers y),
+    returns the switch/case scope parameters.
+    :param edges: List of inter-state edges.
+    :return: Tuple of (case variable C++ expression, mapping from case to 
+             control flow block). If not a valid switch/case scope, 
+             returns None.
+    """
+    cond = edges[0].data.condition_sympy()
+    if not isinstance(cond, sp.Basic):
+        return None
+    a = sp.Wild('a')
+    b = sp.Wild('b', properties=[lambda k: k.is_Integer])
+    m = cond.match(sp.Eq(a, b))
+    if m:
+        # Obtain original code for variable
+        astvar = edges[0].data.condition.code[0].value.left
+    else:
+        # Try integer == symbol
+        m = cond.match(sp.Eq(b, a))
+        if m:
+            astvar = edges[0].data.condition.code[0].value.right
+        else:
+            return None
+
+    # Get C++ expression from AST
+    switchvar = cppunparse.pyexpr2cpp(astvar)
+
+    # Check that all edges match criteria
+    result = {}
+    for e in edges:
+        ematch = e.data.condition_sympy().match(sp.Eq(m[a], b))
+        if not ematch:
+            ematch = e.data.condition_sympy().match(sp.Eq(b, m[a]))
+            if not ematch:
+                return None
+        # Create mapping to codeblocks
+        result[cpp.sym2cpp(ematch[b])] = cblocks[e]
+
+    return switchvar, result
+
+
+def _ignore_recursive(edges: List[Edge[InterstateEdge]], block: ControlFlow):
+    """ 
+    Ignore a list of edges recursively in a control flow block and its children.
+    """
+    if isinstance(block, GeneralBlock):
+        block.gotos_to_ignore.extend(edges)
+        block.assignments_to_ignore.extend(edges)
+    for subblock in block.children:
+        _ignore_recursive(edges, subblock)
+
+
+def _child_of(node: SDFGState, parent: SDFGState, ptree: Dict[SDFGState, SDFGState]) -> bool:
+    curnode = node
+    while curnode is not None:
+        if curnode is parent:
+            return True
+        curnode = ptree[curnode]
+    return False
+
+
+def _structured_control_flow_traversal(sdfg: SDFG,
+                                       start: SDFGState,
+                                       ptree: Dict[SDFGState, SDFGState],
+                                       branch_merges: Dict[SDFGState, SDFGState],
+                                       back_edges: List[Edge[InterstateEdge]],
+                                       dispatch_state: Callable[[SDFGState], str],
+                                       parent_block: GeneralBlock,
+                                       stop: SDFGState = None,
+                                       generate_children_of: SDFGState = None) -> Set[SDFGState]:
+    """ 
+    Helper function for ``structured_control_flow_tree``. 
+    :param sdfg: SDFG.
+    :param start: Starting state for traversal.
+    :param ptree: State parent tree (computed from ``state_parent_tree``).
+    :param branch_merges: Dictionary mapping from branch state to its merge
+                          state.
+    :param dispatch_state: A function that dispatches code generation for a 
+                           single state.
+    :param parent_block: The block to append children to.
+    :param stop: Stopping state to not traverse through (merge state of a 
+                 branch or guard state of a loop).
+    :return: Generator that yields states in state-order from ``start`` to 
+             ``stop``.
+    """
+    # Traverse states in custom order
+    visited = set()
+    if stop is not None:
+        visited.add(stop)
+    stack = [start]
+    while stack:
+        node = stack.pop()
+        if (generate_children_of is not None and not _child_of(node, generate_children_of, ptree)):
+            continue
+        if node in visited:
+            continue
+        visited.add(node)
+        stateblock = SingleState(dispatch_state, node)
+
+        oe = sdfg.out_edges(node)
+        if len(oe) == 0:  # End state
+            # If there are no remaining nodes, this is the last state and it can
+            # be marked as such
+            if len(stack) == 0:
+                stateblock.last_state = True
+            parent_block.elements.append(stateblock)
+            continue
+        elif len(oe) == 1:  # No traversal change
+            stack.append(oe[0].dst)
+            parent_block.elements.append(stateblock)
+            continue
+
+        # Potential branch or loop
+        if node in branch_merges:
+            mergestate = branch_merges[node]
+
+            # Add branching node and ignore outgoing edges
+            parent_block.elements.append(stateblock)
+            parent_block.gotos_to_ignore.extend(oe)
+            parent_block.assignments_to_ignore.extend(oe)
+            stateblock.last_state = True
+
+            # Parse all outgoing edges recursively first
+            cblocks: Dict[Edge[InterstateEdge], GeneralBlock] = {}
+            for branch in oe:
+                cblocks[branch] = GeneralBlock(dispatch_state, [], [], [], [], [])
+                visited |= _structured_control_flow_traversal(sdfg,
+                                                              branch.dst,
+                                                              ptree,
+                                                              branch_merges,
+                                                              back_edges,
+                                                              dispatch_state,
+                                                              cblocks[branch],
+                                                              stop=mergestate,
+                                                              generate_children_of=node)
+
+            # Classify branch type:
+            branch_block = None
+            # If there are 2 out edges, one negation of the other:
+            #   * if/else in case both branches are not merge state
+            #   * if without else in case one branch is merge state
+            if (len(oe) == 2 and oe[0].data.condition_sympy() == sp.Not(oe[1].data.condition_sympy())):
+                # If without else
+                if oe[0].dst is mergestate:
+                    branch_block = IfScope(dispatch_state, sdfg, node, oe[1].data.condition, cblocks[oe[1]])
+                elif oe[1].dst is mergestate:
+                    branch_block = IfScope(dispatch_state, sdfg, node, oe[0].data.condition, cblocks[oe[0]])
+                else:
+                    branch_block = IfScope(dispatch_state, sdfg, node, oe[0].data.condition, cblocks[oe[0]],
+                                           cblocks[oe[1]])
+            else:
+                # If there are 2 or more edges (one is not the negation of the
+                # other):
+                switch = _cases_from_branches(oe, cblocks)
+                if switch:
+                    # If all edges are of form "x == y" for a single x and
+                    # integer y, it is a switch/case
+                    branch_block = SwitchCaseScope(dispatch_state, sdfg, node, switch[0], switch[1])
+                else:
+                    # Otherwise, create if/else if/.../else goto exit chain
+                    branch_block = IfElseChain(dispatch_state, sdfg, node, [(e.data.condition, cblocks[e]) for e in oe])
+            # End of branch classification
+            parent_block.elements.append(branch_block)
+            if mergestate != stop:
+                stack.append(mergestate)
+
+        elif len(oe) == 2:  # Potential loop
+            # TODO(later): Recognize do/while loops
+            # If loop, traverse body, then exit
+            body_start = None
+            loop_exit = None
+            scope = None
+            if ptree[oe[0].dst] == node and ptree[oe[1].dst] != node:
+                scope = _loop_from_structure(sdfg, node, oe[0], oe[1], back_edges, dispatch_state)
+                body_start = oe[0].dst
+                loop_exit = oe[1].dst
+            elif ptree[oe[1].dst] == node and ptree[oe[0].dst] != node:
+                scope = _loop_from_structure(sdfg, node, oe[1], oe[0], back_edges, dispatch_state)
+                body_start = oe[1].dst
+                loop_exit = oe[0].dst
+
+            if scope:
+                visited |= _structured_control_flow_traversal(sdfg,
+                                                              body_start,
+                                                              ptree,
+                                                              branch_merges,
+                                                              back_edges,
+                                                              dispatch_state,
+                                                              scope.body,
+                                                              stop=node,
+                                                              generate_children_of=node)
+
+                # Add branching node and ignore outgoing edges
+                parent_block.elements.append(stateblock)
+                parent_block.gotos_to_ignore.extend(oe)
+                parent_block.assignments_to_ignore.extend(oe)
+
+                parent_block.elements.append(scope)
+
+                # If for loop, ignore certain edges
+                if isinstance(scope, ForScope):
+                    # Mark init edge(s) to ignore in parent_block and all children
+                    _ignore_recursive([e for e in sdfg.in_edges(node) if e not in back_edges], parent_block)
+                    # Mark back edge for ignoring in all children of loop body
+                    _ignore_recursive([e for e in sdfg.in_edges(node) if e in back_edges], scope.body)
+
+                stack.append(loop_exit)
+                continue
+
+            # No proper loop detected: Unstructured control flow
+            parent_block.elements.append(stateblock)
+            stack.extend([e.dst for e in oe])
+        else:  # No merge state: Unstructured control flow
+            parent_block.elements.append(stateblock)
+            stack.extend([e.dst for e in oe])
+
+    return visited - {stop}
+
+
+def structured_control_flow_tree(sdfg: SDFG, dispatch_state: Callable[[SDFGState], str]) -> ControlFlow:
+    """
+    Returns a structured control-flow tree (i.e., with constructs such as 
+    branches and loops) from an SDFG, which can be used to generate its code
+    in a compiler- and human-friendly way.
+    :param sdfg: The SDFG to iterate over.
+    :return: Control-flow block representing the entire SDFG.
+    """
+    # Avoid import loops
+    from dace.sdfg.analysis import cfg
+
+    # Get parent states and back-edges
+    ptree = cfg.state_parent_tree(sdfg)
+    back_edges = cfg.back_edges(sdfg)
+
+    # Annotate branches
+    branch_merges: Dict[SDFGState, SDFGState] = {}
+    adf = cfg.acyclic_dominance_frontier(sdfg)
+    for state in sdfg.nodes():
+        oedges = sdfg.out_edges(state)
+        # Skip if not branch
+        if len(oedges) <= 1:
+            continue
+        # Skip if natural loop
+        if len(oedges) == 2 and ((ptree[oedges[0].dst] == state and ptree[oedges[1].dst] != state) or
+                                 (ptree[oedges[1].dst] == state and ptree[oedges[0].dst] != state)):
+            continue
+
+        common_frontier = set()
+        for oedge in oedges:
+            frontier = adf[oedge.dst]
+            if not frontier:
+                frontier = {oedge.dst}
+            common_frontier |= frontier
+        if len(common_frontier) == 1:
+            branch_merges[state] = next(iter(common_frontier))
+
+    root_block = GeneralBlock(dispatch_state, [], [], [], [], [])
+    _structured_control_flow_traversal(sdfg, sdfg.start_state, ptree, branch_merges, back_edges, dispatch_state,
+                                       root_block)
+    return root_block
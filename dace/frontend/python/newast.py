import ast
import astor
from collections import OrderedDict
from typing import Any, Dict, List, Tuple, Union

import dace
from dace.frontend.common import op_impl
from dace.frontend.python import astutils
from dace.frontend.python.astutils import ExtNodeVisitor, ExtNodeTransformer, rname
from dace import SDFG, SDFGState, data, dtypes, Memlet, symbolic, subsets
from dace.graph import nodes
from dace.symbolic import pystr_to_symbolic
from collections import namedtuple

# class Replacements:
#     _rep = {}
#     @staticmethod
#     def get(name):
#         return Replacements._rep[name]

# def replaces(name, func):
#     Replacements._rep[name] = func

# @replaces('numpy.ndarray')
# def fff(shape, dtype):
#     return ArrayNode()


class DaceSyntaxError(Exception):
    def __init__(self, visitor, node: ast.AST, message: str):
        self.visitor = visitor
        self.node = node
        self.message = message

    def __str__(self):
        # Try to recover line and column
        try:
            line = self.node.lineno
            col = self.node.col_offset
        except AttributeError:
            line = 0
            col = 0

        return (self.message + "\n  in File " + str(self.visitor.filename) +
                ", line " + str(line) + ":" + str(col))


# Replaces instances of modules Y imported with "import X as Y" by X
class ModuleResolver(ast.NodeTransformer):
    def __init__(self, modules: Dict[str, str]):
        self.modules = modules

    def visit_Attribute(self, node):
        # Traverse AST until reaching the top-level value (could be a name
        # or a function)
        cnode = node
        while isinstance(cnode.value, ast.Attribute):
            cnode = cnode.value

        if (isinstance(cnode.value, ast.Name)
                and cnode.value.id in self.modules):
            cnode.value.id = self.modules[cnode.value.id]

        return self.generic_visit(node)


def _targets(node: ast.Assign):
    for target in node.targets:
        if isinstance(target, (ast.Tuple, ast.List)):
            for elt in target.elts:
                yield elt
        else:
            yield target


# AST node types that are disallowed in DaCe programs
_DISALLOWED_STMTS = [
    'Global', 'Delete', 'Import', 'ImportFrom', 'Assert', 'Pass', 'Exec',
    'Print', 'Nonlocal', 'Yield', 'YieldFrom', 'Raise', 'Try', 'TryExcept',
    'TryFinally', 'ExceptHandler', 'Starred', 'Ellipsis', 'ClassDef',
    'AsyncFor', 'Await', 'Bytes', 'Set', 'Dict', 'ListComp', 'GeneratorExp',
    'SetComp', 'DictComp', 'comprehension'
]

MemletType = Union[ast.Call, ast.Attribute, ast.Subscript, ast.Name]
TaskletType = Union[ast.FunctionDef, ast.With, ast.For]


def _disallow_stmt(visitor, node):
    raise DaceSyntaxError(visitor, node,
                          'Keyword "%s" disallowed' % (type(node).__name__))


###############################################################
# Parsing functions
###############################################################


def _pyexpr_to_symbolic(defined_arrays_and_symbols: Dict[str, Any],
                        expr_ast: ast.AST):
    """ Converts a Python AST expression to a DaCe symbolic expression
        with error checks (raises `SyntaxError` on failure).
        @param defined_arrays_and_symbols: Defined arrays and symbols
               in the context of this expression.
        @param expr_ast: The Python AST expression to convert.
        @return: Symbolic expression.
    """
    # TODO!
    return symbolic.pystr_to_symbolic(astutils.unparse(expr_ast))


def _ndslice_to_subset(ndslice):
    is_tuple = [isinstance(x, tuple) for x in ndslice]
    if not any(is_tuple):
        return subsets.Indices(ndslice)
    else:
        if not all(is_tuple):
            # If a mix of ranges and indices is found, convert to range
            for i in range(len(ndslice)):
                if not is_tuple[i]:
                    ndslice[i] = (ndslice[i], ndslice[i], 1)
        return subsets.Range(ndslice)


def _fill_missing_slices(das, ast_ndslice, array, indices):
    # Filling ndslice with default values from array dimensions
    # if ranges not specified (e.g., of the form "A[:]")
    ndslice = [None] * len(ast_ndslice)
    ndslice_size = 1
    offsets = []
    idx = 0
    for i, dim in enumerate(ast_ndslice):
        if isinstance(dim, tuple):
            rb = _pyexpr_to_symbolic(das, dim[0])
            re = _pyexpr_to_symbolic(das, dim[1])
            if re is not None:
                re -= 1
            rs = _pyexpr_to_symbolic(das, dim[2])
            if rb is None: rb = 0
            if re is None: re = array.shape[indices[idx]] - 1
            if rs is None: rs = 1
            ndslice[i] = (rb, re, rs)
            offsets.append(i)
            idx += 1
        else:
            ndslice[i] = _pyexpr_to_symbolic(das, dim)

    return ndslice, offsets


MemletExpr = namedtuple('MemletExpr',
                        ['name', 'accesses', 'wcr', 'wcr_identity', 'subset'])


# Parses a memlet statement
def ParseMemlet(visitor, defined_arrays_and_symbols: Dict[str, Any],
                node: MemletType):
    das = defined_arrays_and_symbols
    arrname = rname(node)
    array = das[arrname]

    # Determine number of accesses to the memlet (default is the slice size)
    num_accesses = None
    write_conflict_resolution = None
    wcr_identity = None
    # Detects expressions of the form "A(2)[...]", "A(300)", "A(1, sum)[:]"
    if isinstance(node, ast.Call):
        if len(node.args) < 1 or len(node.args) > 3:
            raise DaceSyntaxError(
                visitor, node,
                'Number of accesses in memlet must be a number, symbolic '
                'expression, or -1 (dynamic)')
        num_accesses = _pyexpr_to_symbolic(das, node.args[0])
        if len(node.args) >= 2:
            write_conflict_resolution = node.args[1]
    elif isinstance(node, ast.Subscript) and isinstance(node.value, ast.Call):
        if len(node.value.args) < 1 or len(node.value.args) > 3:
            raise DaceSyntaxError(
                visitor, node,
                'Number of accesses in memlet must be a number, symbolic '
                'expression, or -1 (dynamic)')
        num_accesses = _pyexpr_to_symbolic(das, node.value.args[0])
        if len(node.value.args) >= 2:
            write_conflict_resolution = node.value.args[1]

    array_dependencies = {}

    # Get memlet range
    ndslice = [(0, s - 1, 1) for s in array.shape]
    if isinstance(node, ast.Subscript):
        # Parse and evaluate ND slice(s) (possibly nested)
        ast_ndslices = astutils.subscript_to_ast_slice_recursive(node)
        offsets = list(range(len(array.shape)))

        # Loop over nd-slices (A[i][j][k]...)
        subset_array = []
        for ast_ndslice in ast_ndslices:
            # Loop over the N dimensions
            ndslice, offsets = _fill_missing_slices(das, ast_ndslice, array,
                                                    offsets)
            subset_array.append(_ndslice_to_subset(ndslice))

        subset = subset_array[0]

        # Compose nested indices, e.g., of the form "A[i,:,j,:][k,l]"
        for i in range(1, len(subset_array)):
            subset = subset.compose(subset_array[i])

        # Compute additional array dependencies (as a result of
        # indirection)
        # for dim in subset:
        #     if not isinstance(dim, tuple): dim = [dim]
        #     for r in dim:
        #         for expr in symbolic.swalk(r):
        #             if symbolic.is_sympy_userfunction(expr):
        #                 arr = expr.func.__name__
        #                 array_dependencies[arr] = self.curnode.globals[arr]

    else:  # Use entire range
        subset = _ndslice_to_subset(ndslice)

    # If undefined, default number of accesses is the slice size
    if num_accesses is None:
        num_accesses = subset.num_elements()

    return MemletExpr(arrname, num_accesses, write_conflict_resolution,
                      wcr_identity, subset)


def _parse_memlet(visitor, src: MemletType, dst: MemletType,
                  defined_arrays_and_symbols: Dict[str, data.Data]):
    srcexpr, dstexpr, localvar = None, None, None
    if isinstance(src,
                  ast.Name) and rname(src) not in defined_arrays_and_symbols:
        localvar = rname(src)
    else:
        srcexpr = ParseMemlet(visitor, defined_arrays_and_symbols, src)
    if isinstance(dst,
                  ast.Name) and rname(dst) not in defined_arrays_and_symbols:
        if localvar is not None:
            raise DaceSyntaxError(
                visitor, src,
                'Memlet source and destination cannot both be local variables')
        localvar = rname(dst)
    else:
        dstexpr = ParseMemlet(visitor, defined_arrays_and_symbols, dst)

    if srcexpr is not None and dstexpr is not None:
        # Create two memlets
        raise NotImplementedError
    elif srcexpr is not None:
        expr = srcexpr
    else:
        expr = dstexpr

    return localvar, Memlet(
        expr.name,
        expr.accesses,
        expr.subset,
        1,
        wcr=expr.wcr,
        wcr_identity=expr.wcr_identity)


class TaskletTransformer(ExtNodeTransformer):
    """ A visitor that traverses a data-centric tasklet, removes memlet 
        annotations and returns input and output memlets. 
    """

    def __init__(self,
                 defined,
                 sdfg: SDFG,
                 state: SDFGState,
                 filename: str,
                 lang=dtypes.Language.Python,
                 location: str = '-1'):
        """ Creates an AST parser for tasklets. 
            @param sdfg: The SDFG to add the tasklet in (used for defined arrays and symbols).
            @param state: The SDFG state to add the tasklet to.
        """
        self.sdfg = sdfg
        self.state = state
        self.defined = defined

        # For syntax errors
        self.filename = filename

        # Connectors generated from memlets
        self.inputs = {}  # type: Dict[str, Memlet]
        self.outputs = {}  # type: Dict[str, Memlet]

        self.extcode = None
        self.lang = lang
        self.globalcode = ''
        self.initcode = ''
        self.exitcode = ''
        self.location = location

        # Disallow keywords
        for stmt in _DISALLOWED_STMTS:
            setattr(self, 'visit_' + stmt, lambda n: _disallow_stmt(self, n))

    def parse_tasklet(self, tasklet_ast: TaskletType):
        """ Parses the AST of a tasklet and returns the tasklet node, as well as input and output memlets. 
            @param tasklet_ast: The Tasklet's Python AST to parse.
            @return: 3-tuple of (Tasklet node, input memlets, output memlets).
            @rtype: Tuple[Tasklet, Dict[str, Memlet], Dict[str, Memlet]]
        """
        # Should return a tasklet object (with connectors)
        self.visit(tasklet_ast)

        # Location identifier
        locinfo = dtypes.DebugInfo(tasklet_ast.lineno, tasklet_ast.col_offset,
                                   tasklet_ast.body[-1].lineno,
                                   tasklet_ast.body[-1].col_offset,
                                   self.filename)

        # Determine tasklet name (either declared as a function or use line #)
        name = getattr(tasklet_ast, 'name', 'tasklet_%d' % tasklet_ast.lineno)

        t = self.state.add_tasklet(
            name,
            set(self.inputs.keys()),
            set(self.outputs.keys()),
            self.extcode or tasklet_ast,
            language=self.lang,
            code_global=self.globalcode,
            code_init=self.initcode,
            code_exit=self.exitcode,
            location=self.location,
            debuginfo=locinfo)

        return t, self.inputs, self.outputs

    def visit_TopLevelExpr(self, node):
        if isinstance(node.value, ast.BinOp):
            if isinstance(node.value.op, (ast.LShift, ast.RShift)):
                if isinstance(node.value.op, ast.LShift):
                    connector, memlet = _parse_memlet(
                        self, node.value.right, node.value.left, self.defined)
                    if connector in self.inputs or connector in self.outputs:
                        raise DaceSyntaxError(
                            self, node,
                            'Local variable is already a tasklet input or output'
                        )
                    self.inputs[connector] = memlet
                elif isinstance(node.value.op, ast.RShift):
                    connector, memlet = _parse_memlet(
                        self, node.value.left, node.value.right, self.defined)
                    if connector in self.inputs or connector in self.outputs:
                        raise DaceSyntaxError(
                            self, node,
                            'Local variable is already a tasklet input or output'
                        )
                    self.outputs[connector] = memlet
        elif isinstance(node.value, ast.Str):
            return self.visit_TopLevelStr(node.value)

        return self.generic_visit(node)

    # Detect external tasklet code
    def visit_TopLevelStr(self, node: ast.Str):
        if self.extcode != None:
            raise DaceSyntaxError(
                self, node,
                'Cannot provide more than one intrinsic implementation ' +
                'for tasklet')
        self.extcode = node.s
        # TODO(later): Syntax for other languages?
        self.lang = dtypes.Language.CPP

        return node


class ProgramVisitor(ExtNodeVisitor):
    """ A visitor that traverses a data-centric Python program AST and 
        constructs an SDFG.
    """

    def __init__(self,
                 name: str,
                 filename: str,
                 lineoffset: int,
                 arrays: Dict[str, data.Data],
                 global_vars: Dict[str, Any],
                 nested: bool = False):
        self.curnode = None
        self.filename = filename
        self.lineoffset = lineoffset
        self.globals = global_vars
        self.nested = nested

        self.global_arrays = OrderedDict()  # type: Dict[str, data.Data]
        self.global_arrays.update(arrays)

        # Entry point to the program
        self.program = None
        self.sdfg = SDFG(name)
        self.last_state = None
        # if not self.nested:
        self.sdfg.arrays.update(arrays)

        # Keep track of variables and scopes
        self.variables = {}  # type: Dict[str, data.Data]
        self.inputs = {}
        self.outputs = {}

        # Disallow keywords
        for stmt in _DISALLOWED_STMTS:
            setattr(self, 'visit_' + stmt, lambda n: _disallow_stmt(self, n))

    def parse_program(self, program: ast.FunctionDef):
        for stmt in program.body:
            self.visit_TopLevel(stmt)
        if len(self.sdfg.nodes()) == 0:
            self.sdfg.add_state("EmptyState")

        # TODO: Incremental, union-of-subset creation of self.inputs and self.outputs
        inputs = {}
        outputs = {}
        for state in self.sdfg.nodes():
            inputs.update({
                n.data: Memlet.from_array(n.data, self.sdfg.arrays[n.data])
                for n in state.source_nodes()
                if self.sdfg.arrays[n.data].transient == False
            })
        for state in self.sdfg.nodes():
            outputs.update({
                n.data: Memlet.from_array(n.data, self.sdfg.arrays[n.data])
                for n in state.sink_nodes()
                if self.sdfg.arrays[n.data].transient == False
            })

        return self.sdfg, inputs, outputs

    def _parse_arg(self, arg: Any):
        """ Parse possible values to slices or objects that can be used in
            the SDFG API. """
        if isinstance(arg, ast.Subscript) and rname(arg) == '_':
            return astutils.subscript_to_slice(arg, self.sdfg.arrays)[1]
        return arg

    def _decorator_or_annotation_params(
            self, node: ast.FunctionDef) -> List[Tuple[str, Any]]:
        """ Returns a list of parameters, either from the function parameters
            and decorator arguments or parameters and their annotations (type
            hints).
            @param node: The given function definition node.
            @return: A list of 2-tuples (name, value).
        """
        # If the arguments are defined in the decorator
        dec = node.decorator_list[0]
        if 'args' in dir(dec) and len(dec.args) > 0:
            # If it's one argument of the form of ND range, e.g., "_[0:M, 0:N]"
            parg0 = self._parse_arg(dec.args[0])
            if isinstance(parg0, list) and len(parg0) > 1:
                args = parg0
            else:
                args = [self._parse_arg(arg) for arg in dec.args]
        else:  # Otherwise, use annotations
            args = [arg.annotation for arg in node.args.args]

        result = [(rname(arg), argval)
                  for arg, argval in zip(node.args.args, args)]

        # Ensure all arguments are annotated
        if len(result) != len(node.args.args):
            raise DaceSyntaxError(
                self, node,
                'All arguments in primitive %s must be annotated' % node.name)
        return result

    def _parse_mapscope(self, node):
        return None, None

    def _parse_subprogram(self, name, node):
        pv = ProgramVisitor(name, self.filename, self.lineoffset,
                            self.global_arrays, self.globals, True)

        return pv.parse_program(node)

    def visit_FunctionDef(self, node: ast.FunctionDef):
        # Supported decorated function types: map, mapscope, consume,
        # consumescope, tasklet, program

        if len(node.decorator_list) != 1:
            raise DaceSyntaxError(
                self, node,
                'Exactly one DaCe decorator is allowed on a function')
        dec = rname(node.decorator_list[0])

        # Create a new state for the statement
        self.state = self.sdfg.add_state('s' + str(self.lineoffset))

        # Define internal node for reconnection
        internal_node = None

        # Select primitive according to function type
        if dec == 'dace.tasklet':  # Tasklet
            internal_node, inputs, outputs = self._parse_tasklet(node)

        elif dec.startswith('dace.map') or dec.startswith(
                'dace.consume'):  # Scope or scope+tasklet
            params = self._decorator_or_annotation_params(node)
            if 'map' in dec:
                entry, exit = self.state.add_map(node.name, ndrange=params)
            elif 'consume' in dec:
                entry, exit = self.state.add_consume(node.name, **params)

            if dec.endswith('scope'):  # @dace.mapscope or @dace.consumescope
                sdfg, inputs, outputs = self._parse_subprogram(node.name, node)
                internal_node = nodes.NestedSDFG(node.name, sdfg,
                                                 set(inputs.keys()),
                                                 set(outputs.keys()))
            else:  # Scope + tasklet (e.g., @dace.map)
                internal_node, inputs, outputs = self._parse_tasklet(node)

            # Connect internal node with scope/access nodes
            self._add_dependencies(self.state, internal_node, entry, exit,
                                   inputs, outputs)

        elif dec == 'dace.program':  # Nested SDFG
            raise DaceSyntaxError(
                self, node, 'Nested programs must be '
                'defined outside existing programs')
        else:
            raise DaceSyntaxError(self, node, 'Unsupported function decorator')

    def _parse_for_indices(self, node: ast.Expr):
        """Parses the indices of a for-loop statement
        
        Arguments:
            node {ast.Expr} -- Target of ast.For node
        
        Raises:
            DaceSyntaxError: If target is not ast.Tuple
            DaceSyntaxError: If index is not ast.Name
            DaceSyntaxError: If index ID is duplicate
        
        Returns:
            List[str] -- List of index IDs
        """

        if not isinstance(node, (ast.Name, ast.Tuple)):
            raise DaceSyntaxError(
                self, node, "Target of ast.For must be a name or a tuple")

        if isinstance(node, ast.Name):
            elts = (node, )
        else:
            elts = node.elts

        indices = []
        for n in elts:
            if not isinstance(n, ast.Name):
                raise DaceSyntaxError(self, n,
                                      "For-loop iterator must be ast.Name")
            idx_id = n.id
            if idx_id in indices:
                raise DaceSyntaxError(
                    self, n,
                    "Duplicate index id ({}) in for-loop".format(idx_id))
            indices.append(idx_id)

        return indices

    def _parse_value(self, node: Union[ast.Name, ast.Num]):
        """Parses a value
        
        Arguments:
            node {Union[ast.Name, ast.Num]} -- Value node
        
        Raises:
            DaceSyntaxError: If node is not ast.Name or ast.Num
        
        Returns:
            str -- Value id or number as string
        """

        if isinstance(node, ast.Name):
            return node.id
        elif isinstance(node, ast.Num):
            return str(node.n)
        else:
            raise DaceSyntaxError(self, node,
                                  "Expected ast.Name or ast.Num as value")

    def _parse_slice(self, node: ast.Slice):
        """Parses a range
        
        Arguments:
            node {ast.Slice} -- Slice node
        
        Returns:
            Tuple[str] -- Range in (from, to, step) format
        """

        return (self._parse_value(node.lower), self._parse_value(node.upper),
                self._parse_value(node.step) if node.step is not None else "1")

    def _parse_index_as_range(self, node: ast.Index):
        """Parses an index as range
        
        Arguments:
            node {ast.Index} -- Index node
        
        Returns:
            Tuple[str] -- Range in (from, to, step) format
        """

        val = self._parse_value(node.value)
        return (val, val, "1")

    def _parse_for_iterator(self, node: ast.Expr):
        """Parses the iterator of a for-loop statement
        
        Arguments:
            node {ast.Expr} -- Iterator (iter) of ast.For node
        
        Raises:
            DaceSyntaxError: If iterator is not ast.Subscript
            DaceSyntaxError: If iterator type is not supported
            NotImplementedError: If iterator type is not implemented
        
        Returns:
            Tuple[str, List[str]] -- Iterator type and iteration ranges
        """

        if not isinstance(node, (ast.Call, ast.Subscript)):
            raise DaceSyntaxError(
                self, node,
                "Iterator of ast.For must be a function or a subscript")

        iterator = rname(node)
        if iterator not in {'range', 'parrange', 'dace.map'}:
            raise DaceSyntaxError(
                self, node, "Iterator {} is unsupported".format(iterator))
        if iterator == 'range':
            raise NotImplementedError
        elif iterator == 'parrange':
            if len(node.args) == 1:  # parrange(stop)
                ranges = [('0', self._parse_value(node.args[0]), '1')]
            elif len(node.args) == 2:  # parrange(start, stop)
                ranges = [(self._parse_value(node.args[0]),
                           self._parse_value(node.args[1]), '1')]
            elif len(node.args) == 3:  # parrange(start, stop, step)
                ranges = [(self._parse_value(node.args[0]),
                           self._parse_value(node.args[1]),
                           self._parse_value(node.args[2]))]
            else:
                raise DaceSyntaxError(
                    self, node, 'Invalid number of arguments for "parrange"')
            iterator = 'dace.map'
        else:
            ranges = []
            if isinstance(node.slice, ast.ExtSlice):
                for s in node.slice.dims:
                    ranges.append(self._parse_slice(s))
            elif isinstance(node.slice, ast.Slice):
                ranges.append(self._parse_slice(node.slice))
            else:  # isinstance(node.slice, ast.Index) is True
                ranges.append(self._parse_index_as_range(node.slice))

        return (iterator, ranges)

    def _add_dependencies(
            self, state: SDFGState, internal_node: nodes.CodeNode,
            entry_node: nodes.EntryNode, exit_node: nodes.ExitNode,
            inputs: Dict[str, Memlet], outputs: Dict[str, Memlet]):
        if inputs:
            for conn, memlet in inputs.items():
                read_node = state.add_read(memlet.data)
                state.add_memlet_path(
                    read_node,
                    entry_node,
                    internal_node,
                    memlet=memlet,
                    src_conn=None,
                    dst_conn=conn)
        else:
            state.add_nedge(entry_node, internal_node, dace.EmptyMemlet())
        if outputs:
            for conn, memlet in outputs.items():
                write_node = state.add_write(memlet.data)
                state.add_memlet_path(
                    internal_node,
                    exit_node,
                    write_node,
                    memlet=memlet,
                    src_conn=conn,
                    dst_conn=None)
        else:
            state.add_nedge(internal_node, exit_node, dace.EmptyMemlet())

    def visit_For(self, node: ast.For):
        # We allow three types of for loops:
        # 1. `for i in range(...)`: Creates a looping state
        # 2. `for i in parrange(...)`: Creates a 1D map
        # 3. `for i,j,k in dace.map[0:M, 0:N, 0:K]`: Creates an ND map
        # print(ast.dump(node))
        indices = self._parse_for_indices(node.target)
        print(indices)
        iterator, ranges = self._parse_for_iterator(node.iter)
        print(iterator)
        print(ranges)

        if len(indices) != len(ranges):
            raise DaceSyntaxError(
                self, node,
                "Number of indices and ranges of for-loop do not match")

        if iterator == 'dace.map':
            state = self.sdfg.add_state('MapState')
            if self.last_state:
                self.sdfg.add_edge(self.last_state, state,
                                   dace.InterstateEdge())
            self.last_state = state
            me, mx = state.add_map(
                name='Map',
                ndrange={k: ':'.join(v)
                         for k, v in zip(indices, ranges)})
            # body = SDFG('MapBody')
            body, inputs, outputs = self._parse_subprogram('MapBody', node)
            tasklet = state.add_nested_sdfg(body, self.sdfg, inputs.keys(),
                                            outputs.keys())
            self._add_dependencies(state, tasklet, me, mx, inputs, outputs)

    def visit_While(self, node: ast.While):
        pass

    def visit_If(self, node: ast.If):
        pass

    def _parse_index(self, node: ast.Index):

        indices = []
        for idx in node.value.elts:
            indices.append(self._parse_value(idx))

        return indices

    def _parse_tasklet(self, node: TaskletType):
        ttrans = TaskletTransformer(self.global_arrays, self.sdfg, self.state,
                                    self.filename)
        return ttrans.parse_tasklet(node)

    def _add_tasklet(self, target, value_node):
        value = self._parse_value(value_node)
        print(target, value)

        state = self.sdfg.add_state("TaskletState")
        if self.last_state:
            self.sdfg.add_edge(self.last_state, state, dace.InterstateEdge())
        self.last_state = state
        write_node = state.add_write(target)
        tasklet_node = state.add_tasklet(
            name="Tasklet",
            inputs={},
            outputs={"out"},
            code="out = {}".format(value))
        state.add_edge(
            tasklet_node, "out", write_node, None,
            dace.Memlet.from_array(target, write_node.desc(self.sdfg)))

    def visit_Assign(self, node: ast.Assign):
        # Validate assignment targets
        # for target in _targets(node):
        #     if isinstance(target, ast.Name) and target.id in self.global_arrays:
        #         raise DaceSyntaxError(
        #             self, target,
        #             'Cannot reassign value to parameter "%s"' % target.id)

        if len(node.targets) > 1:
            raise DaceSyntaxError(
                self, node,
                "Only 1 target per assignment is currently supported")

        target = node.targets[0]

        # Array creation (?)
        if isinstance(target, ast.Name):
            if target.id in self.global_arrays:
                raise DaceSyntaxError(
                    self, target,
                    'Cannot reassign value to parameter "%s"' % target.id)

            result = self.visit(node.value)
            name = target.id
            self.sdfg.add_array(name, result[0], result[1], transient=True)
            self.global_arrays[name] = self.sdfg.arrays[name]
        # Tasklet creation (?)
        elif isinstance(target, ast.Subscript):
            print(ast.dump(target))
            name = target.value.id
            if name not in self.global_arrays:
                raise DaceSyntaxError(
                    self, name, "Array {} has not been defined".format(name))
            if name not in self.sdfg.arrays:
                postfix = 0
                new_name = "{n}_{p}".format(n=name, p=postfix)
                while new_name in self.global_arrays:
                    postfix += 1
                    new_name = "{n}_{p}".format(n=name, p=postfix)
                rng = dace.subsets.Range(
                    astutils.subscript_to_slice(target, self.global_arrays)[1])
                shape = rng.size()
                dtype = self.global_arrays[name].dtype
                self.sdfg.add_array(new_name, shape, dtype)
                self.global_arrays[new_name] = self.sdfg.arrays[new_name]
                self.outputs[new_name] = (name, rng)
            else:
                new_name = name
            self._add_tasklet(new_name, node.value)

        return node

    def visit_AugAssign(self, node: ast.AugAssign):

<<<<<<< HEAD
=======
        print(ast.dump(node))
        
>>>>>>> 0af6a495
        state = self.sdfg.add_state("AugAssignState")
        if self.last_state:
            self.sdfg.add_edge(self.last_state, state, dace.InterstateEdge())
        self.last_state = state

        if isinstance(node.target, ast.Name):
            output_node = state.add_write(node.target.id)
        else:
            raise NotImplementedError

        if isinstance(node.value, ast.Name):
            input_node = state.add_read(node.value.id)
            constant = 1
        elif isinstance(node.value, ast.BinOp):
            if isinstance(node.value.left, ast.Name):
                input_node = state.add_read(node.value.left.id)
            elif isinstance(node.value.right, ast.Name):
                input_node = state.add_read(node.value.right.id)
            else:
                raise NotImplementedError
            if isinstance(node.value.left, ast.Num):
                constant = node.value.left.n
            elif isinstance(node.value.right, ast.Num):
                constant = node.value.right.n
            else:
                raise NotImplementedError

        if isinstance(node.op, ast.Add):
            pass
        elif isinstance(node.op, ast.Sub):
            constant = -constant
        else:
            raise NotImplementedError

        op_impl.constant_array_multiplication(
            state,
            constant,
            input_node,
            input_node,
            output_node,
            output_node,
            accumulate=True,
            label="AugAssign")

    def _get_keyword_value(self, keywords: List[ast.keyword], arg: str):
        """Finds a keyword in list and returns its value

        Arguments:
            keywords {List[ast.keyword]} -- Keyword list
            arg {str} -- Keyword ID

        Raises:
            DaceSyntaxError: If keyword is not found

        Returns:
            Any -- Keyword value
        """

        for kword in keywords:
            if kword.arg == arg:
                return kword.value

        raise DaceSyntaxError(self, keywords,
                              "Keyword {} not found".format(arg))

    def _parse_shape(self, node: Union[ast.List, ast.Tuple, ast.Attribute]):
        """Parses the shape of an array
        
        Arguments:
            node {Union[ast.List, ast.Tuple, ast.Attribute]} -- Shape node
        
        Raises:
            DaceSyntaxError: If shape node is ast.Attribute, but the attribute is not a shape
            DaceSyntaxError: If shape node is neither a list/tuple nor an attribute
        
        Returns:
            List[Union[str, int, dace.symbol]] -- Shape
        """

        if isinstance(node, (ast.List, ast.Tuple)):
            shape = []
            for length in node.elts:
                shape.append(self._parse_value(length))
        elif isinstance(node, ast.Attribute):
            if node.attr != "shape":
                raise DaceSyntaxError(
                    self, node, "Attribute {} is not shape".format(
                        rname(node)))
            shape = self.global_arrays[node.value.id].shape
        else:
            raise DaceSyntaxError(
                self, node,
                "Array shape must either be a list of dimension lengths or "
                " the shape attribute of another array.")

        return shape

    def _parse_dtype(self, node: ast.Attribute):
        """Parses the dtype of an array
        
        Arguments:
            node {ast.Attribute} -- Dtype node
        
        Raises:
            DaceSyntaxError: If dtype node is an ast.Attribute, but the attribute is not a dtype
            DaceSyntaxError: If dtype node is not ast.Attribute
        
        Returns:
            Any -- Dtype
        """

        if isinstance(node, ast.Attribute):
            if node.value.id in {"dace", "numpy"}:
                dtype = getattr(self.globals[node.value.id], node.attr)
            elif node.attr != "dtype":
                raise DaceSyntaxError(
                    self, node, "Attribute {} is not dtype".format(
                        rname(node)))
            else:
                dtype = self.global_arrays[node.value.id].dtype
        else:
            raise DaceSyntaxError(
                self, node, "Array dtype must either be a dace/numpy type or "
                " the dtype attribute of another array.")

        return dtype

    def _parse_ndarray(self, node: ast.Call):
        """Parses a call to numpy.ndarray
        
        Arguments:
            node {ast.Call} -- Call node
        
        Returns:
            Tuple[shape, dtype] -- Shape and dtype of the array
        """

        num_args = len(node.args)
        # num_kwargs = len(node.keywords)

        if num_args == 0:
            shape_node = self._get_keyword_value(node.keywords, "shape")
            shape = self._parse_shape(shape_node)
            print(shape)
            dtype_node = self._get_keyword_value(node.keywords, "dtype")
            dtype = self._parse_dtype(dtype_node)
            print(dtype)
        elif num_args == 1:
            shape_node = node.args[0]
            shape = self._parse_shape(shape_node)
            print(shape)
            dtype_node = self._get_keyword_value(node.keywords, "dtype")
            dtype = self._parse_dtype(dtype_node)
            print(dtype)
        elif num_args >= 2:
            shape_node = node.args[0]
            shape = self._parse_shape(shape_node)
            print(shape)
            dtype_node = node.args[1]
            dtype = self._parse_dtype(dtype_node)
            print(dtype)

        return (shape, dtype)

    def visit_Call(self, node):
        print("AAAAA", rname(node))
        print("LO", ast.dump(node))

        func_id = rname(node)

        if func_id == "numpy.ndarray":
            return self._parse_ndarray(node)

    def _parse_memlet(self, src: MemletType, dst: MemletType):
        pass

    def _parse_memlet_subset(self, node: ast.Subscript):
        pass

    # Used for memlet expressions, otherwise ignored
    def visit_TopLevelExpr(self, node: ast.Expr):
        if isinstance(node.value, ast.BinOp):
            # Add two access nodes and a memlet (the arrays must already exist)
            if (isinstance(node.value.op, ast.LShift)):
                src = node.value.right
                dst = node.value.left
            elif (isinstance(node.value.op, ast.RShift)):
                src = node.value.left
                dst = node.value.right
            else:
                # Top-level binary operator that is not a memlet, does nothing
                self.generic_visit(node)
                return

            srcnode = self.state.add_read(rname(src))
            dstnode = self.state.add_write(rname(dst))
            memlet = self.parse_memlet(src, dst)
            self.state.add_nedge(srcnode, dstnode, memlet)
        # Calling reduction or other SDFGs / functions
        elif isinstance(node.value, ast.Call):
            # TODO: Handle reduction
            # TODO: Handle calling other SDFGs / DacePrograms
            raise NotImplementedError("CALLING")

        self.generic_visit(node)

    def visit_Return(self, node: ast.Return):
        if isinstance(node, (ast.Tuple, ast.List)):
            for elt in node.elts:
                # arrays['return'] = this
                pass
        else:
            pass
            # arrays['return'] = this
        pass

    def visit_With(self, node, is_async=False):
        # "with dace.tasklet" syntax
        if len(node.items) == 1:
            dec = node.items[0].context_expr
            funcname = rname(dec)
            if funcname == 'dace.tasklet':
                # Parse as tasklet
                self.state = self.sdfg.add_state('with_%d' % node.lineno)
                tasklet, inputs, outputs = self._parse_tasklet(node)

                # Add memlets
                for connector, memlet in inputs.items():
                    accessnode = self.state.add_read(memlet.data)
                    self.state.add_edge(accessnode, None, tasklet, connector,
                                        memlet)
                for connector, memlet in outputs.items():
                    accessnode = self.state.add_write(memlet.data)
                    self.state.add_edge(tasklet, connector, accessnode, None,
                                        memlet)
                return

        raise DaceSyntaxError(
            self, node,
            'General "with" statements disallowed in DaCe programs')

    def visit_AsyncWith(self, node):
        return self.visit_With(node, is_async=True)<|MERGE_RESOLUTION|>--- conflicted
+++ resolved
@@ -816,11 +816,8 @@
 
     def visit_AugAssign(self, node: ast.AugAssign):
 
-<<<<<<< HEAD
-=======
         print(ast.dump(node))
-        
->>>>>>> 0af6a495
+
         state = self.sdfg.add_state("AugAssignState")
         if self.last_state:
             self.sdfg.add_edge(self.last_state, state, dace.InterstateEdge())

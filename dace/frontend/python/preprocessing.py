--- conflicted
+++ resolved
@@ -400,11 +400,7 @@
         return func
 
     keywords = [kw.arg for kw in node.keywords]
-<<<<<<< HEAD
-    
-=======
-
->>>>>>> 893bed28
+
     # Annotate that these arguments should not be visited during callback generation
     node.skip_args = args_to_remove
     node.skip_keywords = kwargs_to_remove
@@ -1399,15 +1395,12 @@
         self._check_assignment_target(node.target, node)
         self.generic_visit(node)
 
-<<<<<<< HEAD
-=======
     def visit_Call(self, node: ast.Call):
         if any(k.arg is None for k in node.keywords):
             raise DaceSyntaxError(
                 self.visitor, node, 'Double-starred (dictionary unpacking, e.g., `**a`) arguments are '
                 'currently unsupported.')
 
->>>>>>> 893bed28
 
 class AugAssignExpander(ast.NodeTransformer):
 

import astunparse
import collections
import copy
import errno
import itertools
from inspect import getframeinfo, stack
import os
import pickle, json
from pydoc import locate
import random
import sys
from typing import Any, Dict, Set, Tuple, List, Union
import warnings
import numpy as np
import sympy as sp

import dace
from dace import data as dt, memlet as mm, subsets as sbs, dtypes, properties, symbolic
from dace.config import Config
from dace.frontend.python import ndarray
from dace.frontend.python.astutils import ASTFindReplace
from dace.graph import edges as ed, nodes as nd, labeling
from dace.graph.labeling import propagate_memlet, propagate_labels_sdfg
from dace.data import validate_name
from dace.graph import dot, nxutil
from dace.graph.graph import (OrderedDiGraph, OrderedMultiDiConnectorGraph,
                              SubgraphView, Edge, MultiConnectorEdge)
from dace.properties import make_properties, Property, CodeProperty, OrderedDictProperty


def getcaller() -> Tuple[str, int]:
    """ Returns the file and line of the function that called the current
        function (the one that calls getcaller()).
        @return: 2-tuple of file and line.
    """
    caller = getframeinfo(stack()[2][0])
    return (caller.filename, caller.lineno)


def getdebuginfo(old_dinfo=None) -> dtypes.DebugInfo:
    """ Returns a DebugInfo object for the position that called this function.
        @param old_dinfo: Another DebugInfo object that will override the
                          return value of this function
        @return: DebugInfo containing line number and calling file.
    """
    if old_dinfo is not None:
        return old_dinfo

    caller = getframeinfo(stack()[2][0])
    return dtypes.DebugInfo(caller.lineno, 0, caller.lineno, 0,
                            caller.filename)


class Scope(object):
    """ A class defining a scope, its parent and children scopes, variables, and
        scope entry/exit nodes. """

    def __init__(self, entrynode, exitnode):
        self.parent = None
        self.children = []
        self.defined_vars = []
        self.entry = entrynode
        self.exit = exitnode


class InvalidSDFGError(Exception):
    """ A class of exceptions thrown when SDFG validation fails. """

    def __init__(self, message: str, sdfg, state_id):
        self.message = message
        self.sdfg = sdfg
        self.state_id = state_id

    def __str__(self):
        if self.state_id is not None:
            state = self.sdfg.nodes()[self.state_id]
            return "%s (at state %s)" % (self.message, str(state.label))
        else:
            return "%s" % self.message


class InvalidSDFGInterstateEdgeError(InvalidSDFGError):
    """ Exceptions of invalid inter-state edges in an SDFG. """

    def __init__(self, message: str, sdfg, edge_id):
        self.message = message
        self.sdfg = sdfg
        self.edge_id = edge_id

    def __str__(self):
        if self.edge_id is not None:
            e = self.sdfg.edges()[self.edge_id]
            edgestr = ' (at edge "%s" (%s -> %s)' % (
                e.data.label,
                str(e.src),
                str(e.dst),
            )
        else:
            edgestr = ""

        return "%s%s" % (self.message, edgestr)


class InvalidSDFGNodeError(InvalidSDFGError):
    """ Exceptions of invalid nodes in an SDFG state. """

    def __init__(self, message: str, sdfg, state_id, node_id):
        self.message = message
        self.sdfg = sdfg
        self.state_id = state_id
        self.node_id = node_id

    def __str__(self):
        state = self.sdfg.nodes()[self.state_id]

        if self.node_id is not None:
            node = state.nodes()[self.node_id]
            nodestr = ", node %s" % str(node)
        else:
            nodestr = ""

        return "%s (at state %s%s)" % (self.message, str(state.label), nodestr)


class InvalidSDFGEdgeError(InvalidSDFGError):
    """ Exceptions of invalid edges in an SDFG state. """

    def __init__(self, message: str, sdfg, state_id, edge_id):
        self.message = message
        self.sdfg = sdfg
        self.state_id = state_id
        self.edge_id = edge_id

    def __str__(self):
        state = self.sdfg.nodes()[self.state_id]

        if self.edge_id is not None:
            e = state.edges()[self.edge_id]
            edgestr = ", edge %s (%s:%s -> %s:%s)" % (
                str(e.data),
                str(e.src),
                e.src_conn,
                str(e.dst),
                e.dst_conn,
            )
        else:
            edgestr = ""

        return "%s (at state %s%s)" % (self.message, str(state.label), edgestr)


@make_properties
class SDFG(OrderedDiGraph):
    """ The main intermediate representation of code in DaCe.

        A Stateful DataFlow multiGraph (SDFG) is a directed graph of directed
        acyclic multigraphs (i.e., where two nodes can be connected by more
        than one edge). The top-level directed graph represents a state
        machine, where edges can contain state transition conditions and
        assignments (see the `InterstateEdge` class documentation). The nested
        acyclic multigraphs represent dataflow, where nodes may represent data
        regions in memory, tasklets, or parametric graph scopes (see
        `dace.graph.nodes` for a full list of available node types); edges in the multigraph represent data movement using memlets, as described in the `Memlet` class documentation.
    """

    #arg_types = Property(dtype=dict, default={}, desc="Formal parameter list")
    arg_types = OrderedDictProperty(default={}, desc="Formal parameter list")
    constants_prop = Property(
        dtype=dict, default={}, desc="Compile-time constants")
    _arrays = Property(dtype=dict, desc="Data descriptors for this SDFG",
                        to_json=lambda x: json.dumps({k: v for k, v in x.items() if k is not None}, default=Property.json_dumper) if x is not None else "null",
                        from_json=lambda s, sdfg=None: Property.add_none_pair(json.loads(s, object_hook=Property.json_loader)) if s != "null" else None)

    global_code = CodeProperty(
        desc=
        "Code generated in a global scope on the frame-code generated file.",
        default="")
    init_code = CodeProperty(
        desc="Code generated in the `__dapp_init` function.", default="")
    exit_code = CodeProperty(
        desc="Code generated in the `__dapp_exit` function.", default="")

    # An internal per-process (per-kernel) variable for Jupyter to know for
    # saving the header javascript in the notebook only once
    _JUPYTER_SHOULD_WRITE_RENDERER = True

    def __init__(self,
                 name: str,
                 arg_types: Dict[str, dt.Data] = None,
                 constants: Dict[str, Any] = None,
                 propagate: bool = True,
                 parent=None):
        """ Constructs a new SDFG.
            @param name: Name for the SDFG (also used as the filename for
                         the compiled shared library).
            @param symbols: Additional dictionary of symbol names -> types that the SDFG
                            defines, apart from symbolic data sizes.
            @param propagate: If False, disables automatic propagation of
                              memlet subsets from scopes outwards. Saves
                              processing time but disallows certain
                              transformations.
            @param parent: The parent SDFG or SDFG state (for nested SDFGs).
        """
        super(SDFG, self).__init__()
        self._name = name
        if name is not None and not validate_name(name):
            raise InvalidSDFGError('Invalid SDFG name "%s"' % name, self, None)

        #if not isinstance(arg_types, collections.OrderedDict):
        #    raise TypeError

        #self._arg_types = arg_types  # OrderedDict(str, typeclass)
        #self._constants = constants  # type: Dict[str, Any]
        self.arg_types = arg_types or collections.OrderedDict()
        self.constants_prop = constants or {}

        self._propagate = propagate
        self._parent = parent
        self._symbols = {}  # type: Dict[str, dtypes.typeclass]
        self._parent_sdfg = None
        self._sdfg_list = [self]
        self._instrumented_parent = (
            False
        )  # Same as above. This flag is needed to know if the parent is instrumented (it's possible for a parent to be serial and instrumented.)
        self._start_state = None
        self._arrays = {None: None}  # type: Dict[str, dt.Array]
        self.global_code = ''
        self.init_code = ''
        self.exit_code = ''

        # Counter to make it easy to create temp transients
        self._temp_transients = 0

        # Counter to resolve name conflicts
        self._orig_name = name
        self._num = 0

    def toJSON(self):
        """ Serializes this object to JSON format.
            :return: A string representing the JSON-serialized SDFG.
        """
        import json
        tmp = super(SDFG, self).toJSON()
        tmp = json.loads(tmp)

        # Inject the undefined symbols
        tmp['undefined_symbols'] = self.undefined_symbols(True)
        tmp['scalar_parameters'] = self.scalar_parameters(True)

        tmp['attributes']['name'] = self.name

        # Re-encode
        return json.dumps(tmp, default=Property.json_dumper)

    @classmethod
    def fromJSON_object(cls, json_obj, context_info={'sdfg': None}):
        _type = json_obj['type']
        if _type != cls.__name__:
            raise TypeError("Class type mismatch")

        attrs = json_obj['attributes']
        nodes = json_obj['nodes']
        edges = json_obj['edges']

        import json

        ret = SDFG(
            name=attrs['name'],
            arg_types=json.loads(
                json.dumps(attrs['arg_types']),
                object_hook=properties.Property.json_loader),
            constants=json.loads(
                json.dumps(attrs['constants_prop']),
                object_hook=properties.Property.json_loader),
            parent=context_info['sdfg'])

        Property.set_properties_from_json(ret, json_obj)

        import copy
        for n in nodes:
            nci = copy.deepcopy(context_info)
            nci['sdfg'] = ret

            state = SDFGState.fromJSON_object(n, nci)
            ret.add_node(state)

        for e in edges:
            e = json.loads(json.dumps(e), object_hook=Property.json_loader)
            ret.add_edge(ret.node(int(e.src)), ret.node(int(e.dst)), e.data)

        # Redefine symbols
        for k, v in json_obj['undefined_symbols'].items():
            v = Property.known_types()[v['type']].fromJSON_object(v)
            symbolic.symbol(k, v.dtype)

        for k, v in json_obj['scalar_parameters']:
            v = Property.known_types()[v['type']].fromJSON_object(v)
            ret.add_symbol(k, v.dtype)

        ret.validate()

        return ret

        # Counter to make it easy to create temp transients
        self._temp_transients = 0

    @property
    def arrays(self):
        """ Returns a dictionary of data descriptors (`Data` objects) used
            in this SDFG, with an extra `None` entry for empty memlets.
        """
        return self._arrays

    @property
    def symbols(self):
        """ Returns a dictionary of symbols (constant variables) used in this
            SDFG. """
        return self._symbols

    def data(self, dataname: str):
        """ Looks up a data descriptor from its name, which can be an array, stream, or scalar symbol. """
        if dataname in self._arrays:
            return self._arrays[dataname]
        if dataname in self._symbols:
            return self._symbols[dataname]
        raise KeyError(
            'Data descriptor with name "%s" not found in SDFG' % dataname)

    def replace(self, name: str, new_name: str):
        """ Finds and replaces all occurrences of a symbol or array name in SDFG.
            @param name: Name to find.
            @param new_name: Name to replace.
            @raise FileExistsError: If name and new_name already exist as data descriptors or symbols.
        """

        def replace_dict(d, old, new):
            if old in d:
                if new in d:
                    raise FileExistsError('"%s" already exists in SDFG' % new)
                d[new] = d[old]
                del d[old]

        if name == new_name:
            return

        # Replace in arrays and symbols
        replace_dict(self._arrays, name, new_name)
        replace_dict(self._symbols, name, new_name)

        # Replace in inter-state edges
        for edge in self.edges():
            replace_dict(edge.data.assignments, name, new_name)
            for k, v in edge.data.assignments.items():
                edge.data.assignments[k] = v.replace(name, new_name)
            condition = CodeProperty.to_string(edge.data.condition)
            edge.data.condition = condition.replace(name, new_name)
            # for k, v in edge.data.condition.items():
            #     edge.data.condition[k] = v.replace(name, new_name)

        # Replace in states
        for state in self.nodes():
            state.replace(name, new_name)

    def add_symbol(self, name, stype, override_dtype=False):
        """ Adds a symbol to the SDFG.
            @param name: Symbol name.
            @param stype: Symbol type.
            @param override_dtype: If True, overrides existing symbol type in
                                   symbol registry.
        """
        if name in self._symbols:
            raise FileExistsError('Symbol "%s" already exists in SDFG' % name)
        if not isinstance(stype, dtypes.typeclass):
            stype = dtypes.DTYPE_TO_TYPECLASS[stype]

        symbolic.symbol(name, stype, override_dtype=override_dtype)
        self._symbols[name] = stype

    @property
    def start_state(self):
        """ Returns the starting state of this SDFG. """
        if self._start_state is None:
            return self.source_nodes()[0]

        return self.node(self._start_state)

    def set_start_state(self, state_id):
        """ Manually sets the starting state of this SDFG.
            @param state_id: The node ID (use `node_id(state)`) of the
                             state to set.
        """
        if state_id < 0 or state_id >= len(self.nodes()):
            raise ValueError("Invalid state ID")
        self._start_state = state_id

    #@property
    #def global_code(self):
    #    """ Returns C++ code, generated in a global scope on the frame-code generated file. """
    #    return self._global_code

    def set_global_code(self, cpp_code: str):
        """ Sets C++ code that will be generated in a global scope on the frame-code generated file. """
        self.global_code = {
            'code_or_block': cpp_code,
            'language': dace.dtypes.Language.CPP
        }

    #@property
    #def init_code(self):
    #    """ Returns C++ code, generated in the `__dapp_init` function. """
    #    return self._init_code

    def set_init_code(self, cpp_code: str):
        """ Sets C++ code, generated in the `__dapp_init` function. """
        self.init_code = {
            'code_or_block': cpp_code,
            'language': dace.dtypes.Language.CPP
        }

    #@property
    #def exit_code(self):
    #    """ Returns C++ code, generated in the `__dapp_exit` function. """
    #    return self._exit_code

    def set_exit_code(self, cpp_code: str):
        """ Sets C++ code, generated in the `__dapp_exit` function. """
        self.exit_code = {
            'code_or_block': cpp_code,
            'language': dace.dtypes.Language.CPP
        }

    def has_instrumented_parent(self):
        return self._instrumented_parent

    def set_instrumented_parent(self):
        self._instrumented_parent = (
            True
        )  # When this is set: Under no circumstances try instrumenting this (or any transitive children)

    def remove_data(self, name, validate=True):
        """ Removes a data descriptor from the SDFG.
            @param name: The name of the data descriptor to remove.
            @param validate: If True, verifies that there are no access
                             nodes that are using this data descriptor
                             prior to removing it.
        """
        # Verify first that there are no access nodes that use this data
        if validate:
            for state in self.nodes():
                for node in state.nodes():
                    if isinstance(node, nd.AccessNode) and nd.data == name:
                        raise ValueError(
                            "Data descriptor %s is already used"
                            "in node %s, state %s" % (name, node, state))

        del self._arrays[name]

    def update_sdfg_list(self, sdfg_list):
        # TODO: Refactor
        sub_sdfg_list = self._sdfg_list
        for sdfg in sdfg_list:
            if sdfg not in sub_sdfg_list:
                sub_sdfg_list.append(sdfg)
        if self._parent_sdfg is not None:
            self._parent_sdfg.update_sdfg_list(sub_sdfg_list)
            self._sdfg_list = self._parent_sdfg.sdfg_list
            for sdfg in sub_sdfg_list:
                sdfg._sdfg_list = self._sdfg_list
        else:
            self._sdfg_list = sub_sdfg_list

    @property
    def sdfg_list(self):
        return self._sdfg_list

    def set_sourcecode(self, code, lang=None):
        """ Set the source code of this SDFG (for IDE purposes).
            @param code: A string of source code.
            @param lang: A string representing the language of the source code,
                         for syntax highlighting and completion.
        """
        self.sourcecode = {'code_or_block': code, 'language': lang}

    @property
    def name(self):
        """ The name of this SDFG. """
        if self._name != self._orig_name:
            return self._name
        newname = self._orig_name
        numbers = []
        for sdfg in self._sdfg_list:
            if sdfg is not self and sdfg._orig_name == self._orig_name:
                numbers.append(sdfg._num)
        while self._num in numbers:
            self._num += 1
        if self._num > 0:
            newname = '{}_{}'.format(self._orig_name, self._num)
            self._name = newname
        return newname

    @property
    def label(self):
        """ The name of this SDFG. """
        #return self._name
        return self.name

    #@property
    #def arg_types(self):
    #    return self._arg_types

    @property
    def constants(self):
        """ A dictionary of compile-time constants defined in this SDFG. """
        result = {}
        # Merge with parent's constants
        if self._parent_sdfg is not None:
            result.update(self._parent_sdfg.constants)

        #result.update(self._constants)
        result.update(self.constants_prop)
        return result

    def add_constants(self, new_constants: Dict[str, Any]):
        """ Adds new compile-time constants to this SDFG.
            @param new_constants: Dictionary of new constants to add.
        """
        #self._constants.update(new_constants)
        self.constants_prop.update(new_constants)

    def reset_constants(self, constants: Dict[str, Any]):
        """ Resets compile-time constants of this SDFG to a given dictionary.
            @param constants: Dictionary of new constants to set.
        """
        #self._constants = constants
        self.constants_prop = constants

    @property
    def propagate(self):
        return self._propagate

    @propagate.setter
    def propagate(self, propagate: bool):
        self._propagate = propagate

    @property
    def parent(self):
        """ Returns the parent SDFG state of this SDFG, if exists. """
        return self._parent

    @property
    def parent_sdfg(self):
        """ Returns the parent SDFG of this SDFG, if exists. """
        return self._parent_sdfg

    @parent.setter
    def parent(self, value):
        self._parent = value

    @parent_sdfg.setter
    def parent_sdfg(self, value):
        self._parent_sdfg = value

    def add_node(self, node, is_start_state=False):
        """ Adds a new node to the SDFG. Must be an SDFGState or a subclass
            thereof.
            @param node: The node to add.
            @param is_start_state: If True, sets this node as the starting
                                   state.
        """
        if not isinstance(node, SDFGState):
            raise TypeError("Expected SDFGState, got " + str(type(node)))

        # If no start state has been defined, define to be the first state
        if is_start_state == True:
            self._start_state = len(self.nodes())

        return super(SDFG, self).add_node(node)

    def add_edge(self, u, v, edge):
        """ Adds a new edge to the SDFG. Must be an InterstateEdge or a
            subclass thereof.
            @param u: Source node.
            @param v: Destination node.
            @param edge: The edge to add.
        """
        if not isinstance(u, SDFGState):
            raise TypeError("Expected SDFGState, got: {}".format(
                type(u).__name__))
        if not isinstance(v, SDFGState):
            raise TypeError("Expected SDFGState, got: {}".format(
                type(v).__name__))
        if not isinstance(edge, ed.InterstateEdge):
            raise TypeError("Expected InterstateEdge, got: {}".format(
                type(edge).__name__))
        return super(SDFG, self).add_edge(u, v, edge)

    def states(self):
        """ Alias that returns the nodes (states) in this SDFG. """
        return self.nodes()

    def all_nodes_recursive(self):
        """ Iterate over all nodes in this SDFG, including states, nodes in
            states, and recursive states and nodes within nested SDFGs,
            returning tuples on the form (node, parent), where the parent is
            either the SDFG (for states) or a DFG (nodes). """
        all_nodes = []
        for node in self.nodes():
            all_nodes.append((node, self))
            all_nodes += node.all_nodes_recursive()
        return all_nodes

    def arrays_recursive(self):
        """ Iterate over all arrays in this SDFG, including arrays within
            nested SDFGs. Yields 3-tuples of (sdfg, array name, array)."""
        for aname, arr in self.arrays.items():
            yield self, aname, arr
        for state in self.nodes():
            for node in state.nodes():
                if isinstance(node, nd.NestedSDFG):
                    yield from node.sdfg.arrays_recursive()

    def interstate_symbols(self):
        """ Returns variables are assigned/used in the top-level and can be
            shared between states.
        """

        assigned = collections.OrderedDict()
        used = collections.OrderedDict()

        # Find symbols in inter-state edges
        for _, _, edge_data in self.edges():
            for var, expr in edge_data.assignments.items():
                assigned[var] = dt.Scalar(symbolic.symtype(expr))
                if isinstance(expr, str):
                    expr = symbolic.pystr_to_symbolic(expr, simplify=False)
                if isinstance(expr, sp.Expr):
                    for s in dace.symbolic.symbols_in_sympy_expr(expr):
                        used[s] = dt.Scalar(symbolic.symbol(s).dtype)
                elif expr is None or isinstance(expr, int):
                    pass  # Nothing to extract, or a constant
                else:
                    raise TypeError("Unexpected type: {}".format(type(expr)))
            for s in edge_data.condition_symbols():
                used[s] = dt.Scalar(symbolic.symbol(s).dtype)
        for state in self.nodes():
            a, u = state.interstate_symbols()
            assigned.update(a)
            used.update(u)

        return assigned, used

    def scalar_parameters(self, include_constants):
        """ Returns all scalar data arguments to the SDFG (this excludes
            symbols used to define array sizes)."""
        return [
            (name, dt.Scalar(stype)) for name, stype in self._symbols.items()
            # Exclude constant variables if requested
            if (include_constants or (name not in self.constants))
        ]

    def symbols_defined_at(self, node, state=None):
        """ Returns all symbols available to a given node, including only
            scope-defined variables that encompass the node, assuming that all
            required inputs to the SDFG have been resolved. """
        if node is None:
            return collections.OrderedDict()

        # From e.g., Data or SDFG to the corresponding node
        resolved = self.resolve_node(node)
        if len(resolved) > 1:
            raise ValueError("Node {} is present multiple times in SDFG: "
                             "result is ambiguous".format(node))
        node = resolved[0]

        if state is None:
            state = self.states_for_node(node)
            if len(state) > 1:
                raise ValueError('Node "{}" is present in multiple states, '
                                 "result is ambiguous: {}".format(
                                     node, ", ".join(state)))
            state = state[0]
        else:
            if node not in state.nodes():
                raise ValueError(
                    'Node "{}" does not exist in state "{}"'.format(
                        node, state))

        # All scalar inputs, data symbols and interstate symbols are assumed to
        # have been resolved at this point
        symbols = collections.OrderedDict(
            (name, data) for name, data in self.scalar_parameters(True))
        symbols.update(self.data_symbols(True))
        assigned, used = self.interstate_symbols()
        symbols.update(assigned)
        #symbols.update(used)

        # Explore scope of node to find iteration variables
        scope_dict = state.scope_dict()
        if isinstance(node, dace.graph.nodes.EntryNode):
            scope = node
        else:
            scope = scope_dict[node]
        while scope is not None:
            if isinstance(scope, dace.graph.nodes.MapEntry):
                for param in scope.params:
                    symbols[param] = dt.Scalar(symbolic.symbol(param).dtype)
                for sym in scope.range.free_symbols:
                    symbols[sym] = dt.Scalar(symbolic.symbol(sym).dtype)
            elif isinstance(scope, dace.graph.nodes.ConsumeEntry):
                symbols[scope.consume.pe_index] = dt.Scalar(
                    symbolic.symbol(scope.consume.pe_index).dtype)
                for sym in scope.consume.num_pes.free_symbols:
                    symbols[sym] = dt.Scalar(symbolic.symbol(sym).dtype)
            else:
                raise TypeError("Unsupported entry node type: {}".format(
                    type(scope).__name__))
            scope = scope_dict[scope]

        # Call recursively on parents
        if self.parent is not None:
            # Find parent Nested SDFG node
            parent_node = next(
                n for n in self.parent.nodes()
                if isinstance(n, nd.NestedSDFG) and n.sdfg.name == self.name)
            symbols.update(
                self._parent_sdfg.symbols_defined_at(parent_node, self.parent))

        symbols.update(self.constants)

        return symbols

    def data_symbols(self, include_constants):
        """ Returns all symbols used in data nodes within the SDFG. """
        symbols = collections.OrderedDict()
        for state in self.nodes():
            symbols.update(state.data_symbols())
        if include_constants:
            return symbols
        else:
            return collections.OrderedDict((key, val)
                                           for key, val in symbols.items()
                                           if key not in self.constants)

    def scope_symbols(self):
        """ Returns all symbols used in scopes (maps) within the SDFG. """
        iteration_variables = collections.OrderedDict()
        subset_symbols = collections.OrderedDict()
        for state in self.nodes():
            iv, ss = state.scope_symbols()
            iteration_variables.update(iv)
            subset_symbols.update(ss)
        return iteration_variables, subset_symbols

    def all_symbols(self, include_constants):
        """ Returns all symbols used in this SDFG, including scalar parameters
            to the SDFG, loop iteration variables, array sizes and variables
            used in interstate edges. """
        symbols = collections.OrderedDict(
            (name, data) for name, data in self.scalar_parameters())
        symbols.update(self.data_symbols(True))
        assigned, used = self.interstate_symbols()
        symbols.update(used)
        iteration_variables, subset_symbols = self.scope_symbols()
        symbols.update(subset_symbols)
        symbols.update(iteration_variables)
        if include_constants:
            return symbols
        else:
            return collections.OrderedDict((key, val)
                                           for key, val in symbols.items()
                                           if key not in self.constants)

    def undefined_symbols(self, include_scalar_data):
        """ Returns all symbols used in this SDFG that are undefined, and thus
            must be given as input parameters. """
        return undefined_symbols(self, self, include_scalar_data)

    def resolve_node(self, node):
        """ Resolves data objects and SDFG objects into their corresponding
            nodes in the SDFG. """
        if isinstance(node, dace.graph.nodes.Node):
            return [node]
        all_nodes = [(self, None)] + self.all_nodes_recursive()
        if isinstance(node, dace.data.Data):
            resolved = [
                n for n, _ in all_nodes
                if isinstance(n, dace.graph.nodes.AccessNode)
                and n.desc(self) == node
            ]
        elif isinstance(node, SDFG):
            resolved = [
                n for n, _ in all_nodes if
                isinstance(n, dace.graph.nodes.NestedSDFG) and n.sdfg == node
            ]
        else:
            raise TypeError("Unrecognized type {} passed.".format(
                type(node).__name__))
        if len(resolved) == 0:
            raise RuntimeError("Node {} of type {} not found "
                               "in SDFG {}.".format(node.data,
                                                    type(node).__name__,
                                                    self.name))
        return resolved

    def states_for_node(self, node):
        """ Finds which states a node is located in. """
        if isinstance(node, dace.data.Data):
            states = [
                s for s in self.nodes()
                if node in [n.data for n in s.data_nodes()]
            ]
        elif isinstance(node, SDFG):
            states = [
                s for s in self.nodes() if node in [
                    n.sdfg for n in s.nodes()
                    if isinstance(n, dace.graph.nodes.NestedSDFG)
                ]
            ]
        else:
            states = [s for s in self.nodes() if node in s.nodes()]
        if len(states) == 0:
            raise ValueError('Node "{}" not found'.format(node))
        return states

    def arglist(self):
        """ Returns a list of argument names required to call this SDFG.
            The return type is a dictionary of names to dtypes. """
        data_args = []
        for state in self.nodes():
            data_args += [
                (n.data, n.desc(self)) for n in state.nodes()
                if isinstance(n, nd.AccessNode) and not n.desc(self).transient
            ]
        data_args = sorted(dtypes.deduplicate(data_args))

        sym_args = sorted(self.undefined_symbols(True).items())

        # Arguments are sorted as follows:
        # 1. Program arguments, as given in the dace program definition
        # 2. Other free symbols, sorted by name
        # 3. Data arguments inferred from the SDFG, if not given in the program
        #    definition (or if not created from a dace.program)
        arg_list = collections.OrderedDict()
        for key, val in itertools.chain(data_args, sym_args):
            if key not in self.constants_prop and key not in arg_list:
                arg_list[key] = val

        return arg_list

    def signature_arglist(self, with_types=True, for_call=False):
        """ Returns a list of arguments necessary to call this SDFG,
            formatted as a list of C definitions.
            @param with_types: If True, includes argment types in the result.
            @param for_call: If True, returns arguments that can be used when
                             calling the SDFG. This means that immaterial data
                             will generate "nullptr" arguments instead of the
                             argument names.
            @return: A list of strings. For example: `['float *A', 'int b']`.
        """
        arg_list = self.arglist()

        signature_args = []
        for name, arg_type in arg_list.items():
            if isinstance(arg_type, dace.data.Data):
                signature_args.append(
                    arg_type.signature(
                        name=name, with_types=with_types, for_call=for_call))
            else:
                raise TypeError("Unsupported argument type")

        return signature_args

    def signature(self, with_types=True, for_call=False):
        """ Returns a C/C++ signature of this SDFG, used when generating code.
            @param with_types: If True, includes argument types (can be used
                               for a function prototype). If False, only
                               include argument names (can be used for function
                               calls).
            @param for_call: If True, returns arguments that can be used when
                             calling the SDFG. This means that immaterial data
                             will generate "nullptr" arguments instead of the
                             argument names.
        """
        return ", ".join(self.signature_arglist(with_types, for_call))

    def draw_to_file(self,
                     filename="sdfg.dot",
                     fill_connectors=True,
                     recursive=True):
        """ Draws the SDFG to a GraphViz (.dot) file.
            @param filename: The file to draw the SDFG to (will be written to
                             '_dotgraphs/<filename>').
            @param fill_connectors: Whether to fill missing scope (e.g., "IN_")
                                    connectors prior to drawing the graph.
            @param recursive: If True, also draws nested SDFGs.
        """
        if fill_connectors:
            self.fill_scope_connectors()

        try:
            os.makedirs("_dotgraphs")
        # Python 2.x does not have FileExistsError
        except OSError as e:
            if e.errno == errno.EEXIST:
                pass
            else:
                raise

        with open(os.path.join("_dotgraphs", filename), "w") as outFile:
            outFile.write(self.draw())

        if recursive:
            for state in self.nodes():
                for node in state.nodes():
                    if isinstance(node, dace.graph.nodes.NestedSDFG):
                        node.sdfg.draw_to_file(
                            filename=node.sdfg.name + "_" + filename,
                            recursive=True)

    def draw(self):
        """ Creates a GraphViz representation of the full SDFG, including all
            states and transitions.
            @return: A string representing the SDFG in .dot format.
        """

        nodes = []

        # Redirect all edges between states to point at the boundaries
        edges = []
        for ind, edge in enumerate(self.edges()):
            srcState, dstState, data = edge
            srcDotName = "state_" + str(self.node_id(srcState))
            dstDotName = "state_" + str(self.node_id(dstState))
            srcCluster = "cluster_" + srcDotName
            dstCluster = "cluster_" + dstDotName

            if len(srcState.nodes()) > 0:
                srcNode = srcState.sink_nodes()[0]
                srcName = "s%d_%d" % (self.node_id(srcState),
                                      srcState.node_id(srcNode))
            else:
                srcName = "dummy_" + str(self.node_id(srcState))
            if len(dstState.nodes()) > 0:
                dstNode = dstState.source_nodes()[0]
                dstName = "s%d_%d" % (self.node_id(dstState),
                                      dstState.node_id(dstNode))
            else:
                dstName = "dummy_" + str(self.node_id(dstState))

            if srcState != dstState:
                edges.append(
                    dot.draw_interstate_edge_by_name(
                        srcName,
                        dstName,
                        edge,
                        self,
                        srcState,
                        ltail=srcCluster,
                        lhead=dstCluster,
                    ))
            else:
                redName = srcDotName + "_to_" + dstDotName
                nodes.append(dot.draw_invisible_node(redName))

                edges.append(
                    dot.draw_edge_explicit(
                        srcName,
                        redName,
                        Edge(srcState, srcState, ed.RedirectEdge()),
                        self,
                        srcState,
                        ltail=srcCluster,
                    ))
                edges.append(
                    dot.draw_edge_explicit(
                        redName,
                        dstName,
                        edge,
                        self,
                        srcState,
                        lhead=dstCluster))

        # Mark first and last states
        first = self.start_state

        # A state is considered a last state if it has no outgoing edges that
        # lead to another state
        last = self.sink_nodes()

        clusters = []
        for state in self.nodes():
            if state == first and state not in last:
                clusterLabel = state.label + " (BEGIN)"
                clusterColor = "#f7dede"
            elif state in last and state != first:
                clusterLabel = state.label + " (END)"
                clusterColor = "#f7dede"
            else:
                clusterLabel = state.label
                clusterColor = "#deebf7"
            cluster = """
subgraph cluster_state_{state} {{
      label = "{label}";
      labeljust = r;
      bgcolor = "{color}"; color = "{color}";""".format(
                state=self.node_id(state),
                label=clusterLabel,
                color=clusterColor)
            subNodes, subEdges = dot.draw_graph(self, state, standalone=False)
            cluster += "\n        ".join(subNodes + subEdges)
            if len(subNodes) == 0:
                cluster += "\n"
                cluster += dot.draw_invisible_node("dummy_" +
                                                   str(self.node_id(state)))
            cluster += "\n}"
            clusters.append(cluster)

        return (
            "digraph SDFG {\n    outputorder=nodesfirst;\n" +
            "    compound=true;\n" + "    newrank=true;\n" +
            "\n    ".join(nodes + edges) + "\n" + "\n".join(clusters) + "\n}")

    # TODO(later): Also implement the "_repr_svg_" method for static output
    def _repr_html_(self):
        """ HTML representation of the SDFG, used mainly for Jupyter
            notebooks. """
        sdfv_deps = [
            'renderer_dir/dagre.js', 'renderer_dir/global_vars.js',
            'renderer_elements.js', 'sdfg_utils.js', 'renderer.js'
        ]
        result = ''

        # Load dependencies
        if SDFG._JUPYTER_SHOULD_WRITE_RENDERER:
            root_path = os.path.join(
                os.path.dirname(os.path.abspath(__file__)), '..', 'diode',
                'client')
            for dep in sdfv_deps:
                file = os.path.join(root_path, dep)
                with open(file, 'r') as fp:
                    result += '<script>%s</script>\n' % fp.read()

            # Rely on internet connection for Material icons
            result += '<link href="https://fonts.googleapis.com/icon?family=Material+Icons" rel="stylesheet">'

            # Run this code once
            SDFG._JUPYTER_SHOULD_WRITE_RENDERER = False

        # Create renderer canvas and load SDFG
        result += """
<div id="contents_{uid}" style="position: relative; resize: vertical; overflow: auto"></div>
<script>
    var sdfg_{uid} = {sdfg};
    var renderer_{uid} = new SDFGRenderer(parse_sdfg(sdfg_{uid}), 
        document.getElementById('contents_{uid}'));
</script>""".format(
            sdfg=json.dumps(self.toJSON()),
            uid=random.randint(0, sys.maxsize - 1))

        return result

    def transients(self):
        """ Returns a dictionary mapping transient data descriptors to their
            parent scope entry node, or None if top-level (i.e., exists in
            multiple scopes). """

        result = {}
        tstate = {}

        for (i, state) in enumerate(self.nodes()):
            scope_dict = state.scope_dict()
            for node in state.nodes():
                if isinstance(node,
                              nd.AccessNode) and node.desc(self).transient:
                    arrname = node.data
                    # If transient is accessed in more than one state, it is a
                    # top-level transient
                    if arrname in tstate and tstate[arrname] != i:
                        tstate[arrname] = None
                        result[arrname] = None
                    else:
                        tstate[arrname] = i
                        result[arrname] = scope_dict[node]

        return result

    def shared_transients(self):
        """ Returns a list of transient data that appears in more than one
            state. """
        seen = {}
        shared = []
        for state in self.nodes():
            for node in state.nodes():
                if isinstance(node,
                              nd.AccessNode) and node.desc(self).transient:
                    # If transient is accessed in more than one state, it is a
                    # shared transient
                    if node.desc(self).toplevel or (node.data in seen and
                                                    seen[node.data] != state):
                        shared.append(node.data)
                    seen[node.data] = state
        return dtypes.deduplicate(shared)

    def input_arrays(self):
        """ Returns a list of input arrays that need to be fed into the SDFG.
        """
        result = []
        for state in self.nodes():
            for node in state.source_nodes():
                if isinstance(node, nd.AccessNode):
                    if node not in result:
                        result.append(node)
        return result

    def output_arrays(self):
        """ Returns a list of output arrays that need to be returned from the
            SDFG. """
        result = []
        for state in self.nodes():
            for node in state.sink_nodes():
                if isinstance(node, nd.AccessNode):
                    if node not in result:
                        result.append(node)
        return result

    def save(self, filename: str, use_pickle=False, with_metadata=False):
        """ Save this SDFG to a file.
            @param filename: File name to save to.
            @param use_pickle: Use Python pickle as the SDFG format (default:
                               JSON).
            @param with_metadata: Save property metadata (e.g. name,
                                  description). False or True override current
                                  option, whereas None keeps default
        """
        if use_pickle:
            with open(filename, "wb") as fp:
                symbolic.SympyAwarePickler(fp).dump(self)
        else:
            if with_metadata is not None:
                old_meta = dace.properties.json_store_metadata
                dace.properties.json_store_metadata = with_metadata
            with open(filename, "w") as fp:
                fp.write(self.toJSON())
            if with_metadata is not None:
                dace.properties.json_store_metadata = old_meta

    @staticmethod
    def from_file(filename: str):
        """ Constructs an SDFG from a file.
            @param filename: File name to load SDFG from.
            @return: An SDFG.
        """
        with open(filename, "rb") as fp:
            firstbyte = fp.read(1)
            fp.seek(0)
            if firstbyte == b'{':  # JSON file
                sdfg_json = json.load(fp)
                sdfg = SDFG.fromJSON_object(sdfg_json)
            else:  # Pickle
                sdfg = symbolic.SympyAwareUnpickler(fp).load()

            if not isinstance(sdfg, SDFG):
                raise TypeError("Loaded file is not an SDFG (loaded "
                                "type: %s)" % type(sdfg).__name__)
            return sdfg

    # Dynamic SDFG creation API
    ##############################
    def add_state(self, label=None, is_start_state=False):
        """ Adds a new SDFG state to this graph and returns it.
            @param label: State label.
            @param is_start_state: If True, resets SDFG starting state to this
                                   state.
            @return: A new SDFGState object.
        """
        if label is None or any([s.label == label for s in self.nodes()]):
            i = len(self)
            base = "state" if label is None else label
            while True:
                # Append a number. If the state already exists, increment the
                # number until it doesn't
                label = "{}_{}".format(base, i)
                if any([s.label == label for s in self.nodes()]):
                    i += 1
                else:
                    break
        state = SDFGState(label, self)

        self.add_node(state, is_start_state=is_start_state)
        return state

    def add_array(
            self,
            name: str,
            shape,
            dtype,
            storage=dtypes.StorageType.Default,
            materialize_func=None,
            transient=False,
            strides=None,
            offset=None,
            toplevel=False,
            debuginfo=None,
            allow_conflicts=False,
            access_order=None,
    ):
        """ Adds an array to the SDFG data descriptor store. """

        if not isinstance(name, str):
            raise TypeError(
                "Array name must be a string. Got %s" % type(name).__name__)

        # If exists, fail
        if name in self._arrays:
            raise NameError('Array or Stream with name "%s" already exists '
                            "in SDFG" % name)

        # convert strings to int if possible
        newshape = []
        for s in shape:
            try:
                newshape.append(int(s))
            except:
                newshape.append(dace.symbolic.pystr_to_symbolic(s))
        shape = newshape

        if isinstance(dtype, type) and dtype in dtypes._CONSTANT_TYPES[:-1]:
            dtype = dtypes.typeclass(dtype)

        desc = dt.Array(
            dtype,
            shape,
            storage=storage,
            materialize_func=materialize_func,
            allow_conflicts=allow_conflicts,
            access_order=access_order,
            transient=transient,
            strides=strides,
            offset=offset,
            toplevel=toplevel,
            debuginfo=debuginfo,
        )

        self._arrays[name] = desc
        return desc

    def add_stream(
            self,
            name: str,
            dtype,
            veclen=1,
            buffer_size=1,
            shape=(1, ),
            storage=dtypes.StorageType.Default,
            transient=False,
            strides=None,
            offset=None,
            toplevel=False,
            debuginfo=None,
    ):
        """ Adds a stream to the SDFG data descriptor store. """
        if not isinstance(name, str):
            raise TypeError(
                "Stream name must be a string. Got %s" % type(name).__name__)

        # If exists, fail
        if name in self._arrays:
            raise NameError('Array or Stream with name "%s" already exists '
                            "in SDFG" % name)

        if isinstance(dtype, type) and dtype in dtypes._CONSTANT_TYPES[:-1]:
            dtype = dtypes.typeclass(dtype)

        desc = dt.Stream(
            dtype,
            veclen,
            buffer_size,
            shape=shape,
            storage=storage,
            transient=transient,
            strides=strides,
            offset=offset,
            toplevel=toplevel,
            debuginfo=debuginfo,
        )

        self._arrays[name] = desc
        return desc

    def add_scalar(
            self,
            name: str,
            dtype,
            storage=dtypes.StorageType.Default,
            transient=False,
            toplevel=False,
            debuginfo=None,
    ):
        """ Adds a scalar to the SDFG data descriptor store. """
        if not isinstance(name, str):
            raise TypeError(
                "Scalar name must be a string. Got %s" % type(name).__name__)
        # If exists, fail
        if name in self._arrays:
            raise NameError('Array or Stream with name "%s" already exists '
                            "in SDFG" % name)

        if isinstance(dtype, type) and dtype in dtypes._CONSTANT_TYPES[:-1]:
            dtype = dtypes.typeclass(dtype)

        desc = dt.Scalar(
            dtype,
            storage=storage,
            transient=transient,
            toplevel=toplevel,
            debuginfo=debuginfo,
        )

        self._arrays[name] = desc
        return desc

    def add_transient(
            self,
            name,
            shape,
            dtype,
            storage=dtypes.StorageType.Default,
            materialize_func=None,
            strides=None,
            offset=None,
            toplevel=False,
            debuginfo=None,
            allow_conflicts=False,
            access_order=None,
    ):
        """ Convenience function to add a transient array to the data
            descriptor store. """
        return self.add_array(
            name,
            shape,
            dtype,
            storage,
            materialize_func,
            True,
            strides,
            offset,
            toplevel=toplevel,
            debuginfo=None,
            allow_conflicts=allow_conflicts,
            access_order=access_order,
        )

    def temp_data_name(self):
        """ Returns a temporary data descriptor name that can be used in this SDFG. """

        name = '__tmp%d' % self._temp_transients
        while name in self._arrays:
            self._temp_transients += 1
            name = '__tmp%d' % self._temp_transients

        return name

    def add_temp_transient(self,
                           shape,
                           dtype,
                           storage=dtypes.StorageType.Default,
                           materialize_func=None,
                           strides=None,
                           offset=None,
                           toplevel=False,
                           debuginfo=None,
                           allow_conflicts=False,
                           access_order=None):
        """ Convenience function to add a transient array with a temporary name to the data
            descriptor store. """
        name = self.temp_data_name()

        return name, self.add_array(
            name,
            shape,
            dtype,
            storage,
            materialize_func,
            True,
            strides,
            offset,
            toplevel=toplevel,
            debuginfo=None,
            allow_conflicts=allow_conflicts,
            access_order=access_order)

    def add_datadesc(self, name: str, datadesc: dt.Data):
        """ Adds an existing data descriptor to the SDFG array store.
            @param name: Name to use.
            @param datadesc: Data descriptor to add.
        """
        if not isinstance(name, str):
            raise TypeError("Data descriptor name must be a string. Got %s" %
                            type(name).__name__)
        # If exists, fail
        if name in self._arrays:
            raise NameError('Array or Stream with name "%s" already exists '
                            "in SDFG" % name)
        self._arrays[name] = datadesc

    def add_loop(
            self,
            before_state,
            loop_state,
            after_state,
            loop_var: str,
            initialize_expr: str,
            condition_expr: str,
            increment_expr: str,
            loop_end_state=None,
    ):
        """ Helper function that adds a looping state machine around a 
            given state (or sequence of states).
            @param before_state: The state after which the loop should
                                 begin, or None if the loop is the first
                                 state (creates an empty state).
            @param loop_state: The state that begins the loop. See also
                               `loop_end_state` if the loop is multi-state.
            @param after_state: The state that should be invoked after
                                the loop ends, or None if the program 
                                should terminate (creates an empty state).
            @param loop_var: A name of an inter-state variable to use
                             for the loop. If None, `initialize_expr`
                             and `increment_expr` must be None.
            @param initialize_expr: A string expression that is assigned
                                    to `loop_var` before the loop begins.
                                    If None, does not define an expression.
            @param condition_expr: A string condition that occurs every
                                   loop iteration. If None, loops forever 
                                   (undefined behavior).
            @param increment_expr: A string expression that is assigned to
                                   `loop_var` after every loop iteration.
                                    If None, does not define an expression.
            @param loop_end_state: If the loop wraps multiple states, the
                                   state where the loop iteration ends.
                                   If None, sets the end state to 
                                   `loop_state` as well.
            @return: A 3-tuple of (`before_state`, generated loop guard state,
                                   `after_state`).
        """
        from dace.frontend.python.astutils import negate_expr  # Avoid import loops

        # Argument checks
        if loop_var is None and (initialize_expr or increment_expr):
            raise ValueError("Cannot initalize or increment an empty loop"
                             " variable")

        # Handling empty states
        if loop_end_state is None:
            loop_end_state = loop_state
        if before_state is None:
            before_state = self.add_state()
        if after_state is None:
            after_state = self.add_state()

        # Create guard state
        guard = self.add_state("guard")

        # Loop initialization
        init = None if initialize_expr is None else {loop_var: initialize_expr}
        self.add_edge(before_state, guard, ed.InterstateEdge(assignments=init))

        # Loop condition
        if condition_expr:
            cond_ast = CodeProperty.from_string(condition_expr,
                                                dtypes.Language.Python)
        else:
            cond_ast = CodeProperty.from_string('True', dtypes.Language.Python)
        self.add_edge(guard, loop_state, ed.InterstateEdge(cond_ast))
        self.add_edge(guard, after_state,
                      ed.InterstateEdge(negate_expr(cond_ast)))

        # Loop incrementation
        incr = None if increment_expr is None else {loop_var: increment_expr}
        self.add_edge(
            loop_end_state, guard, ed.InterstateEdge(assignments=incr))

        return before_state, guard, after_state

    # SDFG queries
    ##############################

    def find_state(self, state_id_or_label):
        """ Finds a state according to its ID (if integer is provided) or
            label (if string is provided).

            @param state_id_or_label: State ID (if int) or label (if str).
            @return: An SDFGState object.
        """

        if isinstance(state_id_or_label, str):
            for s in self.nodes():
                if s.label == state_id_or_label:
                    return s
            raise LookupError("State %s not found" % state_id_or_label)
        elif isinstance(state_id_or_label, int):
            return self.nodes()[state_id_or_label]
        else:
            raise TypeError(
                "state_id_or_label is not an int nor string: {}".format(
                    state_id_or_label))

    def find_node(self, state_id_or_label, node_id_or_label):
        """ Finds a node within a state according to its ID (if integer is
            provided) or label (if string is provided).

            @param state_id_or_label: State ID (if int) or label (if str).
            @param node_id_or_label:  Node ID (if int) or label (if str)
                                      within the given state.
            @return: A nodes.Node object.
        """
        state = self.find_state(state_id_or_label)
        return state.find_node(node_id_or_label)

    def specialize(self, additional_symbols=None, specialize_all_symbols=True):
        """ Sets symbolic values in this SDFG to constants.
            @param additional_symbols: Additional values to specialize.
            @param specialize_all_symbols: If True, raises an
                   UnboundLocalError if at least one of the symbols in the
                   SDFG is unset.
        """
        syms = {}
        additional_symbols = additional_symbols or {}
        undefined_symbols = self.undefined_symbols(False)
        # scalar_arguments = self.scalar_parameters(False)
        for (
                symname
        ) in undefined_symbols:  # itertools.chain(undefined_symbols, scalar_arguments):
            try:
                syms[symname] = symbolic.symbol(symname).get()
            except UnboundLocalError:
                # Allow scalar arguments to remain undefined, but fail on
                # symbols
                if specialize_all_symbols and symname not in additional_symbols:
                    pass

        # Augment symbol values from additional symbols
        syms.update({
            # If symbols are passed, extract the value. If constants are
            # passed, use them directly.
            name: val.get() if isinstance(val, dace.symbolic.symbol) else val
            for name, val in additional_symbols.items()
        })

        # Update constants
        self.constants_prop.update(syms)

    def compile(self, specialize=None, optimizer=None):
        """ Compiles a runnable binary from this SDFG.

            @param specialize: If True, specializes all symbols to their
                               defined values as constants. If None, uses
                               configuration setting.
            @param optimizer: If defines a valid class name, it will be called
                              during compilation to transform the SDFG as
                              necessary. If None, uses configuration setting.
            @return: A callable CompiledSDFG object.
        """

        # Importing these outside creates an import loop
        from dace.codegen import codegen, compiler

        if Config.get_bool("compiler", "use_cache"):
            # Try to see if a cached version of the binary exists
            # print("looking for cached binary: " + compiler.get_binary_name(self.name))
            binary_filename = compiler.get_binary_name(self.name)
            if os.path.isfile(binary_filename):
                # print("A cached binary was found!")
                return compiler.load_from_file(self, binary_filename)

        ############################
        # DaCe Compilation Process #

        # Clone SDFG as the other modules may modify its contents
        sdfg = copy.deepcopy(self)

        # Fill in scope entry/exit connectors
        sdfg.fill_scope_connectors()

        # Propagate memlets in the graph
        if self._propagate:
            propagate_labels_sdfg(sdfg)

        # Specialize SDFG to its symbol values
        if (specialize is None and Config.get_bool(
                "optimizer", "autospecialize")) or specialize == True:
            sdfg.specialize()

        # Optimize SDFG using the CLI or external hooks
        optclass = _get_optimizer_class(optimizer)
        if optclass is not None:
            opt = optclass(sdfg)
            sdfg = opt.optimize(debugprint=Config.get_bool("debugprint"))

        # Generate code for the program by traversing the SDFG state by state
        program_objects = codegen.generate_code(sdfg)

        # Generate the program folder and write the source files
        program_folder = compiler.generate_program_folder(
            self, program_objects, os.path.join(".dacecache", sdfg.name))

        # Compile the code and get the shared library path
        shared_library = compiler.configure_and_compile(program_folder)

        # Get the function handle
        return compiler.get_program_handle(shared_library, sdfg)

    def argument_typecheck(self, args, kwargs, types_only=False):
        """ Checks if arguments and keyword arguments match the SDFG
            types. Raises RuntimeError otherwise.

            @raise RuntimeError: Argument count mismatch.
            @raise TypeError: Argument type mismatch.
            @raise NotImplementedError: Unsupported argument type.
        """
        expected_args = self.arglist()
        num_args_passed = len(args) + len(kwargs)
        num_args_expected = len(expected_args)
        if num_args_passed < num_args_expected:
            expected_kwargs = list(expected_args.keys())[len(args):]
            missing_args = [k for k in expected_kwargs if k not in kwargs]
            raise RuntimeError(
                "Missing arguments to SDFG: '%s'" % (', '.join(missing_args)))
        elif num_args_passed > num_args_expected:
            unnecessary_args = []
            extra_args = len(args) - len(expected_args)
            if extra_args > 0:
                unnecessary_args.extend(
                    'Argument #%d' % (i + len(expected_args) + 1)
                    for i in range(extra_args))
                unnecessary_args.extend(kwargs.keys())
            else:
                unnecessary_args = [
                    k for k in kwargs.keys() if k not in expected_args
                ]
            raise RuntimeError("Too many arguments to SDFG. Unnecessary "
                               "arguments: %s" % ', '.join(unnecessary_args))
        positional_args = list(args)
        for i, arg in enumerate(expected_args):
            expected = expected_args[arg]
            if i < len(positional_args):
                passed = positional_args[i]
            else:
                if arg not in kwargs:
                    raise RuntimeError(
                        "Missing argument to DaCe program: {}".format(arg))
                passed = kwargs[arg]
            if types_only:
                desc = dt.create_datadescriptor(passed)
                if not expected.is_equivalent(desc):
                    raise TypeError("Type mismatch for argument: "
                                    "expected %s, got %s" % (expected, desc))
                else:
                    continue
            if isinstance(expected, dace.data.Array):
                if (not isinstance(passed, ndarray.ndarray)
                        and not isinstance(passed, np.ndarray)):
                    raise TypeError("Type mismatch for argument {}: "
                                    "expected array type, got {}".format(
                                        arg, type(passed)))
            elif (isinstance(expected, dace.data.Scalar)
                  or isinstance(expected, dace.dtypes.typeclass)):
                if (not dace.dtypes.isconstant(passed)
                        and not isinstance(passed, dace.symbolic.symbol)):
                    raise TypeError("Type mismatch for argument {}: "
                                    "expected scalar type, got {}".format(
                                        arg, type(passed)))
            elif isinstance(expected, dace.data.Stream):
                if not isinstance(passed, dace.dtypes.stream):
                    raise TypeError("Type mismatch for argument {}: "
                                    "expected stream type, got {}".format(
                                        arg, type(passed)))
            else:
                raise NotImplementedError(
                    "Type checking not implemented for type {} (argument "
                    "{})".format(type(expected).__name__, arg))

    def __call__(self, *args, **kwargs):
        """ Invokes an SDFG, generating and compiling code if necessary. """

        binaryobj = self.compile()

        # Verify passed arguments (unless disabled by the user)
        if dace.config.Config.get_bool("execution", "general", "check_args"):
            self.argument_typecheck(args, kwargs)
        return binaryobj(*args, **kwargs)

    def fill_scope_connectors(self):
        """ Fills missing scope connectors (i.e., "IN_#"/"OUT_#" on entry/exit
            nodes) according to data on the memlets. """
        for state in self.nodes():
            state.fill_scope_connectors()

    def predecessor_state_transitions(self, state):
        """ Yields paths (lists of edges) that the SDFG can pass through
            before computing the given state. """
        from networkx import all_simple_paths

        for path in all_simple_paths(self, self._start_state, state):
            yield [
                next(e for e in self.out_edges(s) if e.dst == d)
                for s, d in zip(path[:-1], path[1:])
            ]

    def predecessor_states(self, state):
        """ Returns a list of unique states that the SDFG can pass through
            before computing the given state. """
        from networkx import all_simple_paths

        start_state = self._start_state or self.source_nodes()[0]
        return set([
            n for path in all_simple_paths(self, start_state, state)
            for n in path
        ])

    def validate(self) -> None:
        """ Verifies the correctness of an SDFG by applying multiple tests.

            Raises an InvalidSDFGError with the erroneous node/edge
            on failure.
        """
        # SDFG-level checks
        if not validate_name(self.name):
            raise InvalidSDFGError("Invalid name", self, None)

        if len(self.source_nodes()) > 1 and self._start_state is None:
            raise InvalidSDFGError("Starting state undefined", self, None)

        if len(set([s.label for s in self.nodes()])) != len(self.nodes()):
            raise InvalidSDFGError("Found multiple states with the same name",
                                   self, None)

        # Validate array names
        for name in self._arrays.keys():
            if name is not None and not validate_name(name):
                raise InvalidSDFGError("Invalid array name %s" % name, self,
                                       None)

        # Check every state separately
        for sid, state in enumerate(self.nodes()):
            state.validate(self, sid)

        # Interstate edge checks
        for eid, edge in enumerate(self.edges()):

            # Name validation
            if len(edge.data.assignments) > 0:
                for assign in edge.data.assignments.keys():
                    if not validate_name(assign):
                        raise InvalidSDFGInterstateEdgeError(
                            "Invalid interstate symbol name %s" % assign, self,
                            eid)

        # TODO: Check interstate edges with undefined symbols

        pass

    def is_valid(self) -> bool:
        """ Returns True if the SDFG is verified correctly (using `validate`).
        """
        try:
            self.validate()
        except InvalidSDFGError:
            return False
        return True

    def apply_strict_transformations(self, validate=True):
        """ Applies safe transformations (that will surely increase the
            performance) on the SDFG. For example, this fuses redundant states
            (safely) and removes redundant arrays.

            B{Note:} This is an in-place operation on the SDFG.
        """
        from dace.transformation.dataflow import RedundantArray
        from dace.transformation.interstate import StateFusion
        from dace.transformation.interstate import InlineSDFG

        strict_transformations = (StateFusion, RedundantArray, InlineSDFG)

        self.apply_transformations(
            strict_transformations, validate=validate, strict=True)

    def apply_transformations(self,
                              patterns,
                              validate=True,
                              strict=False,
                              states=None):
        """ This function applies transformations as given in the argument
            patterns. """
        # Avoiding import loops
        from dace.transformation import optimizer

        # Apply strict state fusions greedily.
        opt = optimizer.SDFGOptimizer(self, inplace=True)
        applied = True
        applied_transformations = collections.defaultdict(int)
        while applied:
            applied = False
            # Find and apply immediately
            for match in opt.get_pattern_matches(
                    strict=strict, patterns=patterns, states=states):
                sdfg = self.sdfg_list[match.sdfg_id]
                match.apply(sdfg)
                applied_transformations[type(match).__name__] += 1
                if validate:
                    self.fill_scope_connectors()
                    self.validate()
                applied = True
                break

        if Config.get_bool('debugprint'):
            print('Applied {}.'.format(', '.join([
                '%d %s' % (v, k) for k, v in applied_transformations.items()
            ])))

    def apply_gpu_transformations(self,
                                  states=None,
                                  validate=True,
                                  strict=True):
        """ Applies a series of transformations on the SDFG for it to
            generate GPU code.
            @note: It is recommended to apply redundant array removal
            transformation after this transformation. Alternatively,
            you can apply_strict_transformations() after this transformation.
            @note: This is an in-place operation on the SDFG.
        """
        # Avoiding import loops
        from dace.transformation.dataflow import GPUTransformLocalStorage

        patterns = [GPUTransformLocalStorage]
        self.apply_transformations(
            patterns, validate=validate, strict=strict, states=states)

    def generate_code(self, specialize=None):
        """ Generates code from this SDFG and returns it.
            @param specialize: If True, specializes all set symbols to their
                               values in the generated code. If None,
                               uses default configuration value.
            @return: A list of `CodeObject` objects containing the generated
                      code of different files and languages.
        """

        # Import loop "fix"
        from dace.codegen import codegen

        ################################
        # DaCe Code Generation Process #
        sdfg = copy.deepcopy(self)

        # Fill in scope entry/exit connectors
        sdfg.fill_scope_connectors()

        # Propagate memlets in the graph
        if sdfg.propagate:
            labeling.propagate_labels_sdfg(sdfg)

        # Specialize SDFG to its symbol values
        if (specialize is None and Config.get_bool(
                "optimizer", "autospecialize")) or specialize == True:
            sdfg.specialize()

        sdfg.draw_to_file()
        sdfg.save(os.path.join('_dotgraphs', 'program.sdfg'))

        # Generate code for the program by traversing the SDFG state by state
        program_code = codegen.generate_code(sdfg)

        return program_code


class MemletTrackingView(object):
    """ A mixin class that enables tracking memlets in directed acyclic multigraphs. """

    def memlet_path(self,
                    edge: MultiConnectorEdge) -> List[MultiConnectorEdge]:
        """ Given one edge, returns a list of edges representing a path
            between its source and sink nodes. Used for memlet tracking.
    
            @note: Behavior is undefined when there is more than one path
                   involving this edge.
            @param edge: An edge within this state.
            @return: A list of edges from a source node to a destination node.
            """
        result = [edge]

        # Obtain the full state (to work with paths that trace beyond a scope)
        state = self._graph

        # If empty memlet, return itself as the path
        if edge.src_conn is None and edge.dst_conn is None and edge.data.data is None:
            return result

        # Prepend incoming edges until reaching the source node
        curedge = edge
        while not isinstance(curedge.src,
                             (nd.CodeNode, nd.AccessNode, nd.Reduce)):
            # Trace through scopes using OUT_# -> IN_#
            if isinstance(curedge.src, (nd.EntryNode, nd.ExitNode)):
                if curedge.src_conn is None:
                    raise ValueError(
                        "Source connector cannot be None for {}".format(
                            curedge.src))
                assert curedge.src_conn.startswith("OUT_")
                next_edge = next(
                    e for e in state.in_edges(curedge.src)
                    if e.dst_conn == "IN_" + curedge.src_conn[4:])
                result.insert(0, next_edge)
                curedge = next_edge

        # Prepend outgoing edges until reaching the sink node
        curedge = edge
        while not isinstance(curedge.dst,
                             (nd.CodeNode, nd.AccessNode, nd.Reduce)):
            # Trace through scope entry using IN_# -> OUT_#
            if isinstance(curedge.dst, (nd.EntryNode, nd.ExitNode)):
                if curedge.dst_conn is None:
                    raise ValueError(
                        "Destination connector cannot be None for {}".format(
                            curedge.dst))
                if not curedge.dst_conn.startswith("IN_"):  # Map variable
                    break
                next_edge = next(
                    e for e in state.out_edges(curedge.dst)
                    if e.src_conn == "OUT_" + curedge.dst_conn[3:])
                result.append(next_edge)
                curedge = next_edge

        return result

    def memlet_tree(self,
                    edge: MultiConnectorEdge) -> List[MultiConnectorEdge]:
        """ Given one edge, returns a list of edges representing a tree
            between its node source(s) and sink(s). Used for memlet tracking.
    
            @param edge: An edge within this state.
            @return: A list of edges from source nodes to destination nodes
                     (in arbitrary order) that pass through the given edge.
            """
        result = {}

        # Obtain the full state (to work with paths that trace beyond a scope)
        state = self._graph

        # If empty memlet, return itself as the path
        if edge.src_conn is None and edge.dst_conn is None and edge.data.data is None:
            return [edge]

        # Obtain original path
        path = self.memlet_path(edge)
        result.update({state.edge_id(e): e for e in path})

        num = len(path)

        # Add edges from branching memlet paths
        for i, curedge in enumerate(path):
            # Trace through scopes using OUT_# -> IN_#
            if i > 0 and isinstance(curedge.src, (nd.EntryNode, nd.ExitNode)):
                if curedge.src_conn is None:
                    raise ValueError(
                        "Source connector cannot be None for {}".format(
                            curedge.src))
                assert curedge.src_conn.startswith("OUT_")

                # Check for neighboring edges
                for e in state.out_edges(curedge.src):
                    if e == curedge:
                        continue
                    if e.src_conn == curedge.src_conn:
                        extra_path = self.memlet_path(e)
                        result.update(
                            {state.edge_id(ee): ee
                             for ee in extra_path})

            # Trace through scopes using IN_# -> OUT_#
            if i < num - 1 and isinstance(curedge.dst,
                                          (nd.EntryNode, nd.ExitNode)):
                if curedge.dst_conn is None:
                    raise ValueError(
                        "Destination connector cannot be None for {}".format(
                            curedge.dst))

                # Map variables are last edges in memlet paths, so this can only
                # be an edge that enters/exits the scope
                assert curedge.dst_conn.startswith("IN_")

                # Check for neighboring edges
                for e in state.in_edges(curedge.dst):
                    if e == curedge:
                        continue
                    if e.dst_conn == curedge.dst_conn:
                        extra_path = self.memlet_path(e)
                        result.update(
                            {state.edge_id(ee): ee
                             for ee in extra_path})

        return list(result.values())


class ScopeSubgraphView(SubgraphView, MemletTrackingView):
    """ An extension to SubgraphView that enables the creation of scope
        dictionaries in subgraphs and free symbols. """

    def __init__(self, graph, subgraph_nodes):
        super(ScopeSubgraphView, self).__init__(graph, subgraph_nodes)
        self._clear_scopedict_cache()

    @property
    def parent(self):
        return self._graph.parent

    def _clear_scopedict_cache(self):
        """ Clears the cached results for the scope_dict function.

            For use when the graph mutates (e.g., new edges/nodes, deletions).
        """
        self._scope_dict_toparent_cached = None
        self._scope_dict_tochildren_cached = None

    def scope_dict(self, node_to_children=False, return_ids=False):
        """ Returns a dictionary that segments an SDFG state into
            entry-node/exit-node scopes.

            @param node_to_children: If False (default), returns a mapping
                                     of each node to its parent scope
                                     (ScopeEntry) node. If True, returns a
                                     mapping of each parent node to a list of
                                     children nodes.
            @type node_to_children: bool
            @param return_ids: Return node ID numbers instead of node objects.
            @type return_ids: bool
            @return: The mapping from a node to its parent scope node, or the
                     mapping from a node to a list of children nodes.
            @rtype: dict(Node, Node) or dict(Node, list(Node))
        """
        result = None
        if not node_to_children and self._scope_dict_toparent_cached is not None:
            result = copy.copy(self._scope_dict_toparent_cached)
        elif node_to_children and self._scope_dict_tochildren_cached is not None:
            result = copy.copy(self._scope_dict_tochildren_cached)

        if result is None:
            result = {}
            node_queue = collections.deque(self.source_nodes())
            eq = _scope_dict_inner(self, node_queue, None, node_to_children,
                                   result)

            # Sanity check
            assert len(eq) == 0

            # Cache result
            if node_to_children:
                self._scope_dict_tochildren_cached = result
            else:
                self._scope_dict_toparent_cached = result

            result = copy.copy(result)

        if return_ids:
            return _scope_dict_to_ids(self, result)
        return result

    def scope_subgraph(self, entry_node, include_entry=True,
                       include_exit=True):
        """ Returns a subgraph that only contains the scope, defined by the
            given entry node.
        """
        return _scope_subgraph(self, entry_node, include_entry, include_exit)

    def top_level_transients(self):
        return top_level_transients(self)

    def all_transients(self):
        return all_transients(self)

    def entry_node(self, exit_node):
        """ Returns the entry node corresponding to the passed exit node. """
        return self.scope_dict()[exit_node]

    def exit_nodes(self, entry_node):
        """ Returns the exit node leaving the context opened by
            the given entry node. """

        if not isinstance(entry_node, nd.EntryNode):
            raise TypeError(
                "Received {}: should be dace.nodes.EntryNode".format(
                    type(entry_node).__name__))

        node_to_children = self.scope_dict(True)
        return [
            v for v in node_to_children[entry_node]
            if isinstance(v, nd.ExitNode)
        ]

    def data_symbols(self):
        """Returns all symbols used in data nodes."""
        return data_symbols(self)

    def scope_symbols(self):
        """Returns all symbols defined by scopes within this state."""
        return scope_symbols(self)

    def interstate_symbols(self):
        """Returns all symbols (assigned, used) in interstate edges in nested
           SDFGs within this subgraph."""
        return interstate_symbols(self)

    def undefined_symbols(self, sdfg, include_scalar_data):
        return undefined_symbols(sdfg, self, include_scalar_data)

    def all_nodes_recursive(self):
        all_nodes = []
        for node in self.nodes():
            all_nodes.append((node, self))
            if isinstance(node, dace.graph.nodes.NestedSDFG):
                all_nodes += node.sdfg.all_nodes_recursive()
        return all_nodes


# TODO: Use mixin for SDFGState and ScopeSubgraphView for scope dict
@make_properties
class SDFGState(OrderedMultiDiConnectorGraph, MemletTrackingView):
    """ An acyclic dataflow multigraph in an SDFG, corresponding to a
        single state in the SDFG state machine. """

    is_collapsed = Property(
        dtype=bool,
        desc="Show this node/scope/state as collapsed",
        default=False)

    nosync = Property(
        dtype=bool,
        default=False,
        desc="Do not synchronize at the end of the state")

    instrument = Property(
        enum=dtypes.InstrumentationType,
        desc="Measure execution statistics with given method",
        default=dtypes.InstrumentationType.No_Instrumentation)

    def __init__(self, label=None, sdfg=None, debuginfo=None):
        """ Constructs an SDFG state.
            @param label: Name for the state (optional).
            @param sdfg: A reference to the parent SDFG.
            @param debuginfo: Source code locator for debugging.
        """
        super(SDFGState, self).__init__()
        self._label = label
        self._parent = sdfg
        self._graph = self  # Allowing MemletTrackingView mixin to work
        self._clear_scopedict_cache()
        self._debuginfo = debuginfo
        self.is_collapsed = False
        self.nosync = False
        self._parallel_parent = (
            None
        )  # This (and is_parallel and set_parallel_parent) are duplicated...
        self._instrumented_parent = (
            False
        )  # Same as above. This flag is needed to know if the parent is instrumented (it's possible for a parent to be serial and instrumented.)

    @property
    def parent(self):
        """ Returns the parent SDFG of this state. """
        return self._parent

    def has_instrumented_parent(self):
        return self._instrumented_parent

    def set_instrumented_parent(self):
        self._instrumented_parent = (
            True
        )  # When this is set: Under no circumstances try instrumenting this (or any transitive children)

    def is_parallel(self):
        return self._parallel_parent is not None

    def set_parallel_parent(self, parallel_parent):
        self._parallel_parent = parallel_parent

    def get_parallel_parent(self):
        return self._parallel_parent

    def __str__(self):
        return self._label

    # Clears the cached results for the scope_dict function.
    # For use when the graph mutates (e.g., new edges/nodes, deletions)
    def _clear_scopedict_cache(self):
        self._scope_dict_toparent_cached = None
        self._scope_dict_tochildren_cached = None
        self._scope_tree_cached = None
        self._scope_leaves_cached = None

    @property
    def label(self):
        return self._label

    @property
    def name(self):
        return self._label

    def set_label(self, label):
        self._label = label

    def replace(self, name: str, new_name: str):
        """ Finds and replaces all occurrences of a symbol or array in this
            state.
            @param name: Name to find.
            @param new_name: Name to replace.
        """
        replace(self, name, new_name)

    def add_node(self, node):
        if not isinstance(node, nd.Node):
            raise TypeError("Expected Node, got " + str(type(node)) + " (" +
                            str(node) + ")")
        self._clear_scopedict_cache()
        return super(SDFGState, self).add_node(node)

    def remove_node(self, node):
        self._clear_scopedict_cache()
        super(SDFGState, self).remove_node(node)

    def add_edge(self, u, u_connector, v, v_connector, memlet):
        if not isinstance(u, nd.Node):
            raise TypeError(
                "Source node is not of type nd.Node (type: %s)" % str(type(u)))
        if u_connector is not None and not isinstance(u_connector, str):
            raise TypeError("Source connector is not string (type: %s)" % str(
                type(u_connector)))
        if not isinstance(v, nd.Node):
            raise TypeError("Destination node is not of type nd.Node (type: " +
                            "%s)" % str(type(v)))
        if v_connector is not None and not isinstance(v_connector, str):
            raise TypeError("Destination connector is not string (type: %s)" %
                            str(type(v_connector)))
        if not isinstance(memlet, mm.Memlet):
            raise TypeError(
                "Memlet is not of type Memlet (type: %s)" % str(type(memlet)))

        self._clear_scopedict_cache()
        return super(SDFGState, self).add_edge(u, u_connector, v, v_connector,
                                               memlet)

    def remove_edge(self, edge):
        self._clear_scopedict_cache()
        super(SDFGState, self).remove_edge(edge)

    def all_nodes_recursive(self):
        all_nodes = []
        for node in self.nodes():
            all_nodes.append((node, self))
            if isinstance(node, dace.graph.nodes.NestedSDFG):
                all_nodes += node.sdfg.all_nodes_recursive()
        return all_nodes

    def defined_symbols_at(self, sdfg, node):
        """ Returns all symbols available to a given node, including map and
           state transition variables. """
        return sdfg.defined_symbols_at(node, state=self)

    def data_symbols(self):
        """ Returns all symbols used in data nodes. """
        return data_symbols(self)

    def scope_symbols(self):
        """ Returns all symbols defined by scopes within this state. """
        return scope_symbols(self)

    def interstate_symbols(self):
        """ Returns all symbols assigned/used in interstate edges in nested
           SDFGs within this state. """
        return interstate_symbols(self)

    def undefined_symbols(self, sdfg, include_scalar_data):
        return undefined_symbols(sdfg, self, include_scalar_data)

    def data_nodes(self):
        """ Returns all data_nodes (arrays) present in this state. """
        return [n for n in self.nodes() if isinstance(n, nd.AccessNode)]

    def memlets_for_array(self, arrayname):
        return [e for e in self.edges() if e[3].data == arrayname]

    def draw_node(self, graph):
        return dot.draw_node(graph, self, shape="Msquare")

    def toJSON(self, parent=None):
        import json
        ret = {
            'type':
            type(self).__name__,
            'label':
            self.name,
            'id':
            parent.node_id(self) if parent is not None else None,
            'collapsed':
            self.is_collapsed,
            'scope_dict': {
                k: sorted(v)
                for k, v in self.scope_dict(
                    node_to_children=True, return_ids=True).items()
            },
            'nodes': [json.loads(n.toJSON(self)) for n in self.nodes()],
            'edges': [
                json.loads(e.toJSON(self)) for e in sorted(
                    self.edges(),
                    key=lambda e: (e.src_conn or '', e.dst_conn or ''))
            ],
            'attributes':
            json.loads(Property.all_properties_to_json(self)),
        }

        return json.dumps(ret)

    @classmethod
    def fromJSON_object(cls, json_obj, context_info={'sdfg': None}):
        """ Loads the node properties, label and type into a dict.
            @param json_obj: The object containing information about this node.
                             NOTE: This may not be a string!
            @return: An SDFGState instance constructed from the passed data
        """

        _type = json_obj['type']
        if _type != cls.__name__:
            raise Exception("Class type mismatch")

        attrs = json_obj['attributes']
        nodes = json_obj['nodes']
        edges = json_obj['edges']

        ret = SDFGState(
            label=json_obj['label'], sdfg=context_info['sdfg'], debuginfo=None)

        rec_ci = {
            'sdfg':
            context_info['sdfg'],
            'sdfg_state':
            ret,
            'callback':
            context_info['callback'] if 'callback' in context_info else None
        }
        Property.set_properties_from_json(ret, json_obj, rec_ci)

        import json
        for n in nodes:
            nret = json.loads(
                json.dumps(n),
                object_hook=lambda x: Property.json_loader(x, rec_ci))
            ret.add_node(nret)

        # Connect using the edges
        for e in edges:
            eret = json.loads(
                json.dumps(e),
                object_hook=lambda x: Property.json_loader(x, rec_ci))

            ret.add_edge(eret.src, eret.src_conn, eret.dst, eret.dst_conn,
                         eret.data)

        # Fix potentially broken scopes
        for n in nodes:
            if isinstance(n, dace.graph.nodes.MapExit):
                n.map = ret.entry_node(n).map
            elif isinstance(n, dace.graph.nodes.ConsumeExit):
                n.consume = ret.entry_node(n).consume

        return ret

    def _repr_html_(self):
        """ HTML representation of a state, used mainly for Jupyter
            notebooks. """
        # Create dummy SDFG with this state as the only one
        arrays = set(n.data for n in self.data_nodes())
        sdfg = SDFG(self.label)
        sdfg._arrays = {k: self._parent.arrays[k] for k in arrays}
        sdfg.add_node(self)

        return sdfg._repr_html_()

    def scope_tree(self):
        if (hasattr(self, '_scope_tree_cached')
                and self._scope_tree_cached is not None):
            return copy.copy(self._scope_tree_cached)

        sdp = self.scope_dict(node_to_children=False)
        sdc = self.scope_dict(node_to_children=True)

        result = {}

        sdfg_symbols = self.parent.undefined_symbols(True).keys()

        # Get scopes
        for node, scopenodes in sdc.items():
            if node is None:
                exit_node = None
            else:
                exit_node = next(
                    v for v in scopenodes if isinstance(v, nd.ExitNode))
            scope = Scope(node, exit_node)
            scope.defined_vars = set(
                symbolic.pystr_to_symbolic(s)
                for s in (self.parent.symbols_defined_at(node, self).keys()
                          | sdfg_symbols))
            result[node] = scope

        # Scope parents and children
        for node, scope in result.items():
            if node is not None:
                scope.parent = result[sdp[node]]
            scope.children = [
                result[n] for n in sdc[node] if isinstance(n, nd.EntryNode)
            ]

        self._scope_tree_cached = result

        return copy.copy(self._scope_tree_cached)

    def scope_leaves(self):
        if (hasattr(self, '_scope_leaves_cached')
                and self._scope_leaves_cached is not None):
            return copy.copy(self._scope_leaves_cached)
        st = self.scope_tree()
        self._scope_leaves_cached = [
            scope for scope in st.values() if len(scope.children) == 0
        ]
        return copy.copy(self._scope_leaves_cached)

    def scope_dict(self, node_to_children=False, return_ids=False):
        """ Returns a dictionary that segments an SDFG state into
            entry-node/exit-node scopes.

            @param node_to_children: If False (default), returns a mapping
                                     of each node to its parent scope
                                     (ScopeEntry) node. If True, returns a
                                     mapping of each parent node to a list of
                                     children nodes.
            @type node_to_children: bool
            @param return_ids: Return node ID numbers instead of node objects.
            @type return_ids: bool
            @return: The mapping from a node to its parent scope node, or the
                     mapping from a node to a list of children nodes.
            @rtype: dict(Node, Node) or dict(Node, list(Node))
        """
        result = None
        if not node_to_children and self._scope_dict_toparent_cached is not None:
            result = copy.copy(self._scope_dict_toparent_cached)
        elif node_to_children and self._scope_dict_tochildren_cached is not None:
            result = copy.copy(self._scope_dict_tochildren_cached)

        if result is None:
            result = {}
            node_queue = collections.deque(self.source_nodes())
            eq = _scope_dict_inner(self, node_queue, None, node_to_children,
                                   result)

            # Sanity check
            if len(eq) != 0:
                raise RuntimeError("Leftover nodes in queue: {}".format(eq))

            # Cache result
            if node_to_children:
                self._scope_dict_tochildren_cached = result
            else:
                self._scope_dict_toparent_cached = result

            result = copy.copy(result)

        if return_ids:
            return _scope_dict_to_ids(self, result)
        return result

    def scope_subgraph(self, entry_node, include_entry=True,
                       include_exit=True):
        return _scope_subgraph(self, entry_node, include_entry, include_exit)

    def top_level_transients(self):
        """Iterate over top-level transients of this state."""
        return top_level_transients(self)  # Free function

    def all_transients(self):
        """Iterate over all transients in this state."""
        return all_transients(self)

    def entry_node(self, node):
        """ Returns the scope entry node of the given node, or None if
            top-level. """
        return self.scope_dict(False)[node]

    def exit_nodes(self, entry_node):
        """ Returns the exit node leaving the context opened by
            the given entry node. """

        if not isinstance(entry_node, nd.EntryNode):
            raise TypeError(
                "Received {}: should be dace.nodes.EntryNode".format(
                    type(entry_node).__name__))

        node_to_children = self.scope_dict(True)
        return [
            v for v in node_to_children[entry_node]
            if isinstance(v, nd.ExitNode)
        ]

    # Dynamic SDFG creation API
    ##############################
    def add_read(self, array_or_stream_name: str,
                 debuginfo=None) -> nd.AccessNode:
        """ Adds a read-only access node to this SDFG state.
            @param array_or_stream_name: The name of the array/stream.
            @return: An array access node.
        """
        debuginfo = getdebuginfo(debuginfo)
        node = nd.AccessNode(
            array_or_stream_name,
            dtypes.AccessType.ReadOnly,
            debuginfo=debuginfo)
        self.add_node(node)
        return node

    def add_write(self, array_or_stream_name: str,
                  debuginfo=None) -> nd.AccessNode:
        """ Adds a write-only access node to this SDFG state.
            @param array_or_stream_name: The name of the array/stream.
            @return: An array access node.
        """
        debuginfo = getdebuginfo(debuginfo)
        node = nd.AccessNode(
            array_or_stream_name,
            dtypes.AccessType.WriteOnly,
            debuginfo=debuginfo)
        self.add_node(node)
        return node

    def add_access(self, array_or_stream_name: str,
                   debuginfo=None) -> nd.AccessNode:
        """ Adds a general (read/write) access node to this SDFG state.
            @param array_or_stream_name: The name of the array/stream.
            @return: An array access node.
        """
        debuginfo = getdebuginfo(debuginfo)
        node = nd.AccessNode(
            array_or_stream_name,
            dtypes.AccessType.ReadWrite,
            debuginfo=debuginfo)
        self.add_node(node)
        return node

    def add_tasklet(
            self,
            name: str,
            inputs: Set[str],
            outputs: Set[str],
            code: str,
            language: dtypes.Language = dtypes.Language.Python,
            code_global: str = "",
            code_init: str = "",
            code_exit: str = "",
            location: str = "-1",
            debuginfo=None,
    ):
        """ Adds a tasklet to the SDFG state. """
        debuginfo = getdebuginfo(debuginfo)
        tasklet = nd.Tasklet(
            name,
            inputs,
            outputs,
            code,
            language,
            code_global=code_global,
            code_init=code_init,
            code_exit=code_exit,
            location=location,
            debuginfo=debuginfo,
        )
        self.add_node(tasklet)
        return tasklet

    def add_nested_sdfg(
            self,
            sdfg: SDFG,
            parent,
            inputs: Set[str],
            outputs: Set[str],
            name=None,
            schedule=dtypes.ScheduleType.Default,
            location="-1",
            debuginfo=None,
    ):
        """ Adds a nested SDFG to the SDFG state. """
        if name is None:
            name = sdfg.label
        debuginfo = getdebuginfo(debuginfo)

        if sdfg.parent is not None and sdfg.parent != parent:
            raise ValueError('SDFG "{}" already has a parent'.format(
                sdfg.label))
        sdfg.parent = self
        sdfg._parent_sdfg = parent
        sdfg.update_sdfg_list([])

        s = nd.NestedSDFG(
            name,
            sdfg,
            inputs,
            outputs,
            schedule=schedule,
            location=location,
            debuginfo=debuginfo,
        )
        self.add_node(s)
        return s

    def _map_from_ndrange(self,
                          name,
                          schedule,
                          unroll,
                          ndrange,
                          debuginfo=None):
        # Input can either be a dictionary or a list of pairs
        if isinstance(ndrange, list):
            params = [k for k, v in ndrange]
            ndrange = {k: v for k, v in ndrange}
        else:
            params = list(ndrange.keys())

        map_range = properties.SubsetProperty.from_string(", ".join(
            [ndrange[p] for p in params]))
        map = nd.Map(
            name, params, map_range, schedule, unroll, debuginfo=debuginfo)
        return map

    def add_map(
            self,
            name,
            ndrange: Dict[str, str],
            schedule=dtypes.ScheduleType.Default,
            unroll=False,
            debuginfo=None,
    ) -> Tuple[nd.Node]:
        """ Adds a map entry and map exit.
            @param name:      Map label
            @param ndrange:   Mapping between range variable names and their
                              subsets (parsed from strings)
            @param schedule:  Map schedule type
            @param unroll:    True if should unroll the map in code generation

            @return: (map_entry, map_exit) node 2-tuple
        """
        debuginfo = getdebuginfo(debuginfo)
        map = self._map_from_ndrange(
            name, schedule, unroll, ndrange, debuginfo=debuginfo)
        map_entry = nd.MapEntry(map)
        map_exit = nd.MapExit(map)
        self.add_nodes_from([map_entry, map_exit])
        return map_entry, map_exit

    def add_consume(
            self,
            name,
            elements: Tuple[str, str],
            condition: str = None,
            schedule=dtypes.ScheduleType.Default,
            chunksize=1,
            debuginfo=None,
    ) -> Tuple[nd.Node]:
        """ Adds consume entry and consume exit nodes.
            @param name:      Label
            @param elements:  A 2-tuple signifying the processing element
                              index and number of total processing elements
            @param condition: Quiescence condition to finish consuming, or
                              None (by default) to consume until the stream
                              is empty for the first time. If false, will
                              consume forever.
            @param schedule:  Consume schedule type
            @param chunksize: Maximal number of elements to consume at a time

            @return: (consume_entry, consume_exit) node 2-tuple
        """
        if len(elements) != 2:
            raise TypeError("Elements must be a 2-tuple of "
                            "(PE_index, num_PEs)")
        pe_tuple = (elements[0],
                    properties.SymbolicProperty.from_string(elements[1]))

        debuginfo = getdebuginfo(debuginfo)
        consume = nd.Consume(
            name,
            pe_tuple,
            condition,
            schedule,
            chunksize,
            debuginfo=debuginfo)
        entry = nd.ConsumeEntry(consume)
        exit = nd.ConsumeExit(consume)

        self.add_nodes_from([entry, exit])
        return entry, exit

    def add_mapped_tasklet(
            self,
            name: str,
            map_ranges: Dict[str, sbs.Subset],
            inputs: Dict[str, mm.Memlet],
            code: str,
            outputs: Dict[str, mm.Memlet],
            schedule=dtypes.ScheduleType.Default,
            unroll_map=False,
            code_global="",
            code_init="",
            code_exit="",
            location="-1",
            language=dtypes.Language.Python,
            debuginfo=None,
            external_edges=False,
    ) -> Tuple[nd.Node]:
        """ Convenience function that adds a map entry, tasklet, map exit,
            and the respective edges to external arrays.
            @param name:       Tasklet (and wrapping map) name
            @param map_ranges: Mapping between variable names and their
                               subsets
            @param inputs:     Mapping between input local variable names and
                               their memlets
            @param code:       Code (written in `language`)
            @param outputs:    Mapping between output local variable names and
                               their memlets
            @param schedule:   Map schedule
            @param unroll_map: True if map should be unrolled in code
                               generation
            @param code_global: (optional) Global code (outside functions)
            @param language:   Programming language in which the code is
                               written
            @param debuginfo:  Debugging information (mostly for DIODE)
            @param external_edges: Create external access nodes and connect
                                   them with memlets automatically

            @return: tuple of (tasklet, map_entry, map_exit)
        """
        map_name = name + "_map"
        debuginfo = getdebuginfo(debuginfo)
        tasklet = nd.Tasklet(
            name,
            set(inputs.keys()),
            set(outputs.keys()),
            code,
            language=language,
            code_global=code_global,
            code_init=code_init,
            code_exit=code_exit,
            location=location,
            debuginfo=debuginfo,
        )
        map = self._map_from_ndrange(
            map_name, schedule, unroll_map, map_ranges, debuginfo=debuginfo)
        map_entry = nd.MapEntry(map)
        map_exit = nd.MapExit(map)
        self.add_nodes_from([map_entry, tasklet, map_exit])

        # Create access nodes
        if external_edges:
            input_data = set(memlet.data for memlet in inputs.values())
            output_data = set(memlet.data for memlet in outputs.values())
            inpdict = {}
            outdict = {}
            for inp in input_data:
                inpdict[inp] = self.add_read(inp)
            for out in output_data:
                outdict[out] = self.add_write(out)

        # Connect inputs from map to tasklet
        tomemlet = {}
        for name, memlet in inputs.items():
            # Set memlet local name
            memlet.name = name
            # Add internal memlet edge
            self.add_edge(map_entry, None, tasklet, name, memlet)
            tomemlet[memlet.data] = memlet

        # If there are no inputs, add empty memlet
        if len(inputs) == 0:
            self.add_edge(map_entry, None, tasklet, None, mm.EmptyMemlet())

        if external_edges:
            for inp, inpnode in inpdict.items():
                # Add external edge
                outer_memlet = propagate_memlet(self, tomemlet[inp], map_entry,
                                                True)
                self.add_edge(inpnode, None, map_entry, "IN_" + inp,
                              outer_memlet)

                # Add connectors to internal edges
                for e in self.out_edges(map_entry):
                    if e.data.data == inp:
                        e._src_conn = "OUT_" + inp

                # Add connectors to map entry
                map_entry.add_in_connector("IN_" + inp)
                map_entry.add_out_connector("OUT_" + inp)

        # Connect outputs from tasklet to map
        tomemlet = {}
        for name, memlet in outputs.items():
            # Set memlet local name
            memlet.name = name
            # Add internal memlet edge
            self.add_edge(tasklet, name, map_exit, None, memlet)
            tomemlet[memlet.data] = memlet

        # If there are no outputs, add empty memlet
        if len(outputs) == 0:
            self.add_edge(tasklet, None, map_exit, None, mm.EmptyMemlet())

        if external_edges:
            for out, outnode in outdict.items():
                # Add external edge
                outer_memlet = propagate_memlet(self, tomemlet[out], map_exit,
                                                True)
                self.add_edge(map_exit, "OUT_" + out, outnode, None,
                              outer_memlet)

                # Add connectors to internal edges
                for e in self.in_edges(map_exit):
                    if e.data.data == out:
                        e._dst_conn = "IN_" + out

                # Add connectors to map entry
                map_exit.add_in_connector("IN_" + out)
                map_exit.add_out_connector("OUT_" + out)

        return tasklet, map_entry, map_exit

    def add_reduce(
            self,
            wcr,
            axes,
            wcr_identity=None,
            schedule=dtypes.ScheduleType.Default,
            debuginfo=None,
    ):
        """ Adds a reduction node.
            @param wcr: A lambda function representing the reduction operation
            @param axes: A tuple of axes to reduce the input memlet from, or
                         None for all axes
            @param wcr_identity: If not None, initializes output memlet values
                                 with this value
            @param schedule: Reduction schedule type

            @return: A Reduce node
        """
        debuginfo = getdebuginfo(debuginfo)
        result = nd.Reduce(
            wcr, axes, wcr_identity, schedule, debuginfo=debuginfo)
        self.add_node(result)
        return result

    def add_edge_pair(
            self,
            scope_node,
            internal_node,
            external_node,
            internal_memlet,
            external_memlet=None,
            scope_connector=None,
            internal_connector=None,
            external_connector=None,
    ):
        """ Adds two edges around a scope node (e.g., map entry, consume
            exit).

            The internal memlet (connecting to the internal node) has to be
            specified. If external_memlet (i.e., connecting to the node out
            of the scope) is not specified, it is propagated automatically
            using internal_memlet and the scope.

            @param scope_node: A scope node (for example, map exit) to add
                               edges around.
            @param internal_node: The node within the scope to connect to. If
                                  `scope_node` is an entry node, this means
                                  the node connected to the outgoing edge,
                                  else incoming.
            @param external_node: The node out of the scope to connect to.
            @param internal_memlet: The memlet on the edge to/from
                                    internal_node.
            @param external_memlet: The memlet on the edge to/from
                                    external_node (optional, will propagate
                                    internal_memlet if not specified).
            @param scope_connector: A scope connector name (or a unique
                                    number if not specified).
            @param internal_connector: The connector on internal_node to
                                       connect to.
            @param external_connector: The connector on external_node to
                                       connect to.
            @return: A 2-tuple representing the (internal, external) edges.
        """
        if not isinstance(scope_node, (nd.EntryNode, nd.ExitNode)):
            raise ValueError("scope_node is not a scope entry/exit")

        # Autodetermine scope connector ID
        if scope_connector is None:
            # Pick out numbered connectors that do not lead into the scope range
            conn_id = 1
            for conn in scope_node.in_connectors | scope_node.out_connectors:
                if conn.startswith("IN_") or conn.startswith("OUT_"):
                    conn_name = conn[conn.find("_") + 1:]
                    try:
                        cid = int(conn_name)
                        if cid >= conn_id:
                            conn_id = cid + 1
                    except (TypeError, ValueError):
                        pass
            scope_connector = str(conn_id)

        # Add connectors
        scope_node.add_in_connector("IN_" + scope_connector)
        scope_node.add_out_connector("OUT_" + scope_connector)
        ##########################

        # Add internal edge
        if isinstance(scope_node, nd.EntryNode):
            iedge = self.add_edge(
                scope_node,
                "OUT_" + scope_connector,
                internal_node,
                internal_connector,
                internal_memlet,
            )
        else:
            iedge = self.add_edge(
                internal_node,
                internal_connector,
                scope_node,
                "IN_" + scope_connector,
                internal_memlet,
            )

        # Add external edge
        if external_memlet is None:
            # If undefined, propagate
            external_memlet = propagate_memlet(self, internal_memlet,
                                               scope_node, True)

        if isinstance(scope_node, nd.EntryNode):
            eedge = self.add_edge(
                external_node,
                external_connector,
                scope_node,
                "IN_" + scope_connector,
                external_memlet,
            )
        else:
            eedge = self.add_edge(
                scope_node,
                "OUT_" + scope_connector,
                external_node,
                external_connector,
                external_memlet,
            )

        return (iedge, eedge)

    def add_memlet_path(self,
                        *path_nodes,
                        memlet=None,
                        src_conn=None,
                        dst_conn=None):
        """ Adds a path of memlet edges between the given nodes, propagating
            from the given innermost memlet.

            @param *path_nodes: Nodes participating in the path (in the given
                                order).
            @keyword memlet: (mandatory) The memlet at the innermost scope
                             (e.g., the incoming memlet to a tasklet (last
                             node), or an outgoing memlet from an array
                             (first node), followed by scope exits).
            @keyword src_conn: Connector at the beginning of the path.
            @keyword dst_conn: Connector at the end of the path.
        """
        if memlet is None:
            raise TypeError("Innermost memlet cannot be None")
        if len(path_nodes) < 2:
            raise ValueError("Memlet path must consist of at least 2 nodes")

        src_node = path_nodes[0]
        dst_node = path_nodes[-1]

        # Add edges first so that scopes can be understood
        edges = [
            self.add_edge(path_nodes[i], None, path_nodes[i + 1], None,
                          mm.EmptyMemlet())
            for i in range(len(path_nodes) - 1)
        ]

        if not isinstance(memlet, dace.memlet.Memlet):
            raise TypeError("Expected Memlet, got: {}".format(
                type(memlet).__name__))

        if scope_contains_scope(self.scope_dict(), src_node, dst_node):
            propagate_forward = False
        else:  # dst node's scope is higher than src node, propagate out
            propagate_forward = True

        # Innermost edge memlet
        cur_memlet = memlet

        # Verify that connectors exists
        if (not isinstance(memlet, dace.memlet.EmptyMemlet)
                and hasattr(edges[0].src, "out_connectors")
                and isinstance(edges[0].src, nd.CodeNode) and
            (src_conn is None or src_conn not in edges[0].src.out_connectors)):
            raise ValueError("Output connector {} does not exist in {}".format(
                src_conn, edges[0].src.label))
        if (not isinstance(memlet, dace.memlet.EmptyMemlet)
                and hasattr(edges[-1].dst, "in_connectors")
                and isinstance(edges[-1].dst, nd.CodeNode) and
            (dst_conn is None or dst_conn not in edges[-1].dst.in_connectors)):
            raise ValueError("Input connector {} does not exist in {}".format(
                dst_conn, edges[-1].dst.label))

        path = edges if propagate_forward else reversed(edges)
        # Propagate and add edges
        for i, edge in enumerate(path):
            # Figure out source and destination connectors
            if propagate_forward:
                sconn = src_conn if i == 0 else (
                    "OUT_" + edge.src.last_connector())
                dconn = (dst_conn if i == len(edges) - 1 else
                         ("IN_" + edge.dst.next_connector()))
            else:
                sconn = (src_conn if i == len(edges) - 1 else
                         ("OUT_" + edge.src.next_connector()))
                dconn = dst_conn if i == 0 else (
                    "IN_" + edge.dst.last_connector())

            # If edge with current data already exists, replace it with
            # our newly propagated one
            existing_edges = [
                e for e in self.edges_between(edge.src, edge.dst)
                if isinstance(e.src, (nd.EntryNode, nd.ExitNode))
                and isinstance(e.dst, (nd.EntryNode, nd.ExitNode))
            ]
            for e in existing_edges:
                if e.data.data == cur_memlet.data:
                    self.remove_edge(e)

            # Modify edge to match memlet path
            edge._src_conn = sconn
            edge._dst_conn = dconn
            edge._data = cur_memlet

            # Add connectors to edges
            if propagate_forward:
                if dconn is not None:
                    edge.dst.add_in_connector(dconn)
                if sconn is not None:
                    edge.src.add_out_connector(sconn)
            else:
                if dconn is not None:
                    edge.dst.add_in_connector(dconn)
                if sconn is not None:
                    edge.src.add_out_connector(sconn)

            # Propagate current memlet to produce the next one
            if i < len(edges) - 1:
                snode = edge.dst if propagate_forward else edge.src
                cur_memlet = propagate_memlet(self, cur_memlet, snode, True)

    # DEPRECATED FUNCTIONS
    ######################################
    def add_array(
            self,
            name,
            shape,
            dtype,
            storage=dtypes.StorageType.Default,
            materialize_func=None,
            transient=False,
            strides=None,
            offset=None,
            toplevel=False,
            debuginfo=None,
    ):
        """ @attention: This function is deprecated. """
        warnings.warn(
            'The "SDFGState.add_array" API is deprecated, please '
            'use "SDFG.add_array" and "SDFGState.add_access"',
            DeprecationWarning)
        # Workaround to allow this legacy API
        if name in self.parent._arrays:
            del self.parent._arrays[name]
        self.parent.add_array(
            name,
            shape,
            dtype,
            storage,
            materialize_func,
            transient,
            strides,
            offset,
            toplevel,
            debuginfo,
        )
        return self.add_access(name, debuginfo)

    def add_stream(
            self,
            name,
            dtype,
            veclen=1,
            buffer_size=1,
            shape=(1, ),
            storage=dtypes.StorageType.Default,
            transient=False,
            strides=None,
            offset=None,
            toplevel=False,
            debuginfo=None,
    ):
        """ @attention: This function is deprecated. """
        warnings.warn(
            'The "SDFGState.add_stream" API is deprecated, please '
            'use "SDFG.add_stream" and "SDFGState.add_access"',
            DeprecationWarning)
        # Workaround to allow this legacy API
        if name in self.parent._arrays:
            del self.parent._arrays[name]
        self.parent.add_stream(
            name,
            dtype,
            veclen,
            buffer_size,
            shape,
            storage,
            transient,
            strides,
            offset,
            toplevel,
            debuginfo,
        )
        return self.add_access(name, debuginfo)

    def add_scalar(
            self,
            name,
            dtype,
            storage=dtypes.StorageType.Default,
            transient=False,
            toplevel=False,
            debuginfo=None,
    ):
        """ @attention: This function is deprecated. """
        warnings.warn(
            'The "SDFGState.add_scalar" API is deprecated, please '
            'use "SDFG.add_scalar" and "SDFGState.add_access"',
            DeprecationWarning)
        # Workaround to allow this legacy API
        if name in self.parent._arrays:
            del self.parent._arrays[name]
        self.parent.add_scalar(name, dtype, storage, transient, toplevel,
                               debuginfo)
        return self.add_access(name, debuginfo)

    def add_transient(
            self,
            name,
            shape,
            dtype,
            storage=dtypes.StorageType.Default,
            materialize_func=None,
            strides=None,
            offset=None,
            toplevel=False,
            debuginfo=None,
    ):
        """ @attention: This function is deprecated. """
        return self.add_array(
            name,
            shape,
            dtype,
            storage,
            materialize_func,
            True,
            strides,
            offset,
            toplevel,
            debuginfo,
        )

    # SDFG queries
    ######################################
    def find_node(self, node_id_or_label):
        """ Finds a node according to its ID (if integer is
            provided) or label (if string is provided).

            @param node_id_or_label  Node ID (if int) or label (if str)
            @return A nodes.Node object
        """

        if isinstance(node_id_or_label, str):
            for n in self.nodes():
                if n.label == node_id_or_label:
                    return n
            raise LookupError("Node %s not found" % node_id_or_label)
        elif isinstance(node_id_or_label, int):
            return self.nodes()[node_id_or_label]
        else:
            raise TypeError("node_id_or_label is not an int nor string")

    def is_empty(self):
        return len([
            n for n in self.nodes() if not isinstance(n, nd.EmptyTasklet)
        ]) == 0

    def fill_scope_connectors(self):
        """ Creates new "IN_%d" and "OUT_%d" connectors on each scope entry
            and exit, depending on array names. """
        for nid, node in enumerate(self.nodes()):
            ####################################################
            # Add connectors to scope entries
            if isinstance(node, nd.EntryNode):
                # Find current number of input connectors
                num_inputs = len([
                    e for e in self.in_edges(node)
                    if e.dst_conn is not None and e.dst_conn.startswith("IN_")
                ])

                conn_to_data = {}

                # Append input connectors and get mapping of connectors to data
                for edge in self.in_edges(node):
                    if edge.dst_conn is not None and edge.dst_conn.startswith(
                            "IN_"):
                        conn_to_data[edge.data.data] = edge.dst_conn[3:]

                    # We're only interested in edges without connectors
                    if edge.dst_conn is not None:
                        continue
                    edge._dst_conn = "IN_" + str(num_inputs + 1)
                    node._in_connectors.add(edge.dst_conn)
                    conn_to_data[edge.data.data] = num_inputs + 1

                    num_inputs += 1

                # Set the corresponding output connectors
                for edge in self.out_edges(node):
                    if edge.src_conn is not None:
                        continue
                    if edge.data.data is None:
                        continue
                    edge._src_conn = "OUT_" + str(conn_to_data[edge.data.data])
                    node._out_connectors.add(edge.src_conn)
            ####################################################
            # Same treatment for scope exits
            if isinstance(node, nd.ExitNode):
                # Find current number of output connectors
                num_outputs = len([
                    e for e in self.out_edges(node)
                    if e.src_conn is not None and e.src_conn.startswith("OUT_")
                ])

                conn_to_data = {}

                # Append output connectors and get mapping of connectors to data
                for edge in self.out_edges(node):
                    if edge.src_conn is not None and edge.src_conn.startswith(
                            "OUT_"):
                        conn_to_data[edge.data.data] = edge.src_conn[4:]

                    # We're only interested in edges without connectors
                    if edge.src_conn is not None:
                        continue
                    edge._src_conn = "OUT_" + str(num_outputs + 1)
                    node._out_connectors.add(edge.src_conn)
                    conn_to_data[edge.data.data] = num_outputs + 1

                    num_outputs += 1

                # Set the corresponding input connectors
                for edge in self.in_edges(node):
                    if edge.dst_conn is not None:
                        continue
                    if edge.data.data is None:
                        continue
                    edge._dst_conn = "IN_" + str(conn_to_data[edge.data.data])
                    node._in_connectors.add(edge.dst_conn)

    def validate(self, sdfg, state_id) -> None:
        """ Verifies the correctness of an SDFG state by applying multiple
            tests. Raises an InvalidSDFGError with the erroneous node on
            failure.
        """
        if not validate_name(self._label):
            raise InvalidSDFGError("Invalid state name", sdfg, state_id)

        if self._parent != sdfg:
            raise InvalidSDFGError(
                "State does not point to the correct "
                "parent", sdfg, state_id)

        # Used in memlet validation
        if dace.Config.get_bool('experimental', 'validate_undefs'):
            scope_tree = self.scope_tree()

        # Unreachable
        ########################################
        if (sdfg.number_of_nodes() > 1 and sdfg.in_degree(self) == 0
                and sdfg.out_degree(self) == 0):
            raise InvalidSDFGError("Unreachable state", sdfg, state_id)

        for nid, node in enumerate(self.nodes()):
            # Node validation
            try:
                node.validate(sdfg, self)
            except Exception as ex:
                raise InvalidSDFGNodeError(
                    "Node validation failed: " + str(ex), sdfg, state_id, nid)

            # Isolated nodes
            ########################################
            if self.in_degree(node) + self.out_degree(node) == 0:
                # One corner case: OK if this is a code node
                if isinstance(node, nd.CodeNode):
                    pass
                else:
                    raise InvalidSDFGNodeError("Isolated node", sdfg, state_id,
                                               nid)

            # Scope tests
            ########################################
            if isinstance(node, nd.EntryNode):
                if len(self.exit_nodes(node)) == 0:
                    raise InvalidSDFGNodeError(
                        "Entry node does not have matching "
                        "exit node",
                        sdfg,
                        state_id,
                        nid,
                    )

            if isinstance(node, (nd.EntryNode, nd.ExitNode)):
                for iconn in node.in_connectors:
                    if (iconn is not None and iconn.startswith("IN_") and
                        ("OUT_" + iconn[3:]) not in node.out_connectors):
                        raise InvalidSDFGNodeError(
                            "No match for input connector %s in output "
                            "connectors" % iconn,
                            sdfg,
                            state_id,
                            nid,
                        )
                for oconn in node.out_connectors:
                    if (oconn is not None and oconn.startswith("OUT_")
                            and ("IN_" + oconn[4:]) not in node.in_connectors):
                        raise InvalidSDFGNodeError(
                            "No match for output connector %s in input "
                            "connectors" % oconn,
                            sdfg,
                            state_id,
                            nid,
                        )

            # Node-specific tests
            ########################################
            if isinstance(node, nd.AccessNode):
                if node.data not in sdfg.arrays:
                    raise InvalidSDFGNodeError(
                        "Access node must point to a valid array name in the SDFG",
                        sdfg,
                        state_id,
                        nid,
                    )

                # Find uninitialized transients
                arr = sdfg.arrays[node.data]
                if (arr.transient and self.in_degree(node) == 0
                        and self.out_degree(node) > 0):
                    # Find other instances of node in predecessor states
                    states = sdfg.predecessor_states(self)
                    input_found = False
                    for state in states:
                        for onode in state.nodes():
                            if (isinstance(onode, nd.AccessNode)
                                    and onode.data == node.data):
                                if state.in_degree(onode) > 0:
                                    input_found = True
                                    break
                        if input_found:
                            break
                    if not input_found and node.setzero == False:
                        warnings.warn(
                            'WARNING: Use of uninitialized transient "%s" in state %s'
                            % (node.data, self.label))

            if isinstance(node,
                          nd.Reduce) and (len(self.in_edges(node)) != 1
                                          or len(self.out_edges(node)) != 1):
                raise InvalidSDFGNodeError(
                    "Reduce node must have exactly one input and output edges",
                    sdfg,
                    state_id,
                    nid,
                )

            if (isinstance(node, nd.ConsumeEntry)
                    and "IN_stream" not in node.in_connectors):
                raise InvalidSDFGNodeError(
                    "Consume entry node must have an input stream", sdfg,
                    state_id, nid)
            if (isinstance(node, nd.ConsumeEntry)
                    and "OUT_stream" not in node.out_connectors):
                raise InvalidSDFGNodeError(
                    "Consume entry node must have an internal stream",
                    sdfg,
                    state_id,
                    nid,
                )

            # Connector tests
            ########################################
            # Check for duplicate connector names (unless it's a nested SDFG)
            if (len(node.in_connectors & node.out_connectors) > 0
                    and not isinstance(node, nd.NestedSDFG)):
                dups = node.in_connectors & node.out_connectors
                raise InvalidSDFGNodeError(
                    "Duplicate connectors: " + str(dups), sdfg, state_id, nid)

            # Check for dangling connectors (incoming)
            for conn in node.in_connectors:
                incoming_edges = 0
                for e in self.in_edges(node):
                    # Connector found
                    if e.dst_conn == conn:
                        incoming_edges += 1

                if incoming_edges == 0:
                    raise InvalidSDFGNodeError(
                        "Dangling in-connector %s" % conn, sdfg, state_id, nid)
                # Connectors may have only one incoming edge
                # Due to input connectors of scope exit, this is only correct
                # in some cases:
                if incoming_edges > 1 and not isinstance(node, nd.ExitNode):
                    raise InvalidSDFGNodeError(
                        "Connector %s cannot have more "
                        "than one incoming edge, found %d" % (conn,
                                                              incoming_edges),
                        sdfg,
                        state_id,
                        nid,
                    )

            # Check for dangling connectors (outgoing)
            for conn in node.out_connectors:
                outgoing_edges = 0
                for e in self.out_edges(node):
                    # Connector found
                    if e.src_conn == conn:
                        outgoing_edges += 1

                if outgoing_edges == 0:
                    raise InvalidSDFGNodeError(
                        "Dangling out-connector %s" % conn, sdfg, state_id,
                        nid)

                # In case of scope exit, only one outgoing edge per connector
                # is allowed.
                if outgoing_edges > 1 and isinstance(node, nd.ExitNode):
                    raise InvalidSDFGNodeError(
                        "Connector %s cannot have more "
                        "than one outgoing edge, found %d" % (conn,
                                                              outgoing_edges),
                        sdfg,
                        state_id,
                        nid,
                    )

            # Check for edges to nonexistent connectors
            for e in self.in_edges(node):
                if e.dst_conn is not None and e.dst_conn not in node.in_connectors:
                    raise InvalidSDFGNodeError(
                        ("Memlet %s leading to " + "nonexistent connector %s")
                        % (str(e.data), e.dst_conn),
                        sdfg,
                        state_id,
                        nid,
                    )
            for e in self.out_edges(node):
                if e.src_conn is not None and e.src_conn not in node.out_connectors:
                    raise InvalidSDFGNodeError(
                        ("Memlet %s coming from " + "nonexistent connector %s")
                        % (str(e.data), e.src_conn),
                        sdfg,
                        state_id,
                        nid,
                    )
            ########################################

        # Memlet checks
        scope = self.scope_dict()
        for eid, e in enumerate(self.edges()):
            # Edge validation
            try:
                e.data.validate(sdfg, self)
            except Exception as ex:
                raise InvalidSDFGEdgeError(
                    "Edge validation failed: " + str(ex), sdfg, state_id, eid)

            # For every memlet, obtain its full path in the DFG
            path = self.memlet_path(e)
            src_node = path[0].src
            dst_node = path[-1].dst

            # Check if memlet data matches src or dst nodes
            if (e.data.data is not None
                    and (isinstance(src_node, nd.AccessNode)
                         or isinstance(dst_node, nd.AccessNode))
                    and (not isinstance(src_node, nd.AccessNode)
                         or e.data.data != src_node.data)
                    and (not isinstance(dst_node, nd.AccessNode)
                         or e.data.data != dst_node.data)):
                raise InvalidSDFGEdgeError(
                    "Memlet data does not match source or destination "
                    "data nodes)",
                    sdfg,
                    state_id,
                    eid,
                )

            # Check memlet subset validity with respect to source/destination nodes
            if e.data.data is not None and e.data.allow_oob == False:
                subset_node = (dst_node if isinstance(dst_node, nd.AccessNode)
                               and e.data.data == dst_node.data else src_node)
                other_subset_node = (dst_node
                                     if isinstance(dst_node, nd.AccessNode)
                                     and e.data.data != dst_node.data else
                                     src_node)

                if isinstance(subset_node, nd.AccessNode):
                    arr = sdfg.arrays[subset_node.data]
                    # Dimensionality
                    if e.data.subset.dims() != len(arr.shape):
                        raise InvalidSDFGEdgeError(
                            "Memlet subset does not match node dimension "
                            "(expected %d, got %d)" % (len(arr.shape),
                                                       e.data.subset.dims()),
                            sdfg,
                            state_id,
                            eid,
                        )

                    # Bounds
                    if any(((minel + off) < 0) == True for minel, off in zip(
                            e.data.subset.min_element(), arr.offset)):
                        raise InvalidSDFGEdgeError(
                            "Memlet subset negative out-of-bounds", sdfg,
                            state_id, eid)
                    if any(((maxel + off) >= s) == True
                           for maxel, s, off in zip(
                               e.data.subset.max_element(), arr.shape,
                               arr.offset)):
                        raise InvalidSDFGEdgeError(
                            "Memlet subset out-of-bounds", sdfg, state_id, eid)
                # Test other_subset as well
                if e.data.other_subset is not None and isinstance(
                        other_subset_node, nd.AccessNode):
                    arr = sdfg.arrays[other_subset_node.data]
                    # Dimensionality
                    if e.data.other_subset.dims() != len(arr.shape):
                        raise InvalidSDFGEdgeError(
                            "Memlet other_subset does not match node dimension "
                            "(expected %d, got %d)" % (len(
                                arr.shape), e.data.other_subset.dims()),
                            sdfg,
                            state_id,
                            eid,
                        )

                    # Bounds
                    if any(((minel + off) < 0) == True for minel, off in zip(
                            e.data.other_subset.min_element(), arr.offset)):
                        raise InvalidSDFGEdgeError(
                            "Memlet other_subset negative out-of-bounds",
                            sdfg,
                            state_id,
                            eid,
                        )
                    if any(((maxel + off) >= s) == True
                           for maxel, s, off in zip(
                               e.data.other_subset.max_element(), arr.shape,
                               arr.offset)):
                        raise InvalidSDFGEdgeError(
                            "Memlet other_subset out-of-bounds", sdfg,
                            state_id, eid)

                # Test subset and other_subset for undefined symbols
                if dace.Config.get_bool('experimental', 'validate_undefs'):
                    defined_symbols = set(
                        map(str, scope_tree[scope[e.dst]].defined_vars))
                    undefs = (e.data.subset.free_symbols - defined_symbols)
                    if len(undefs) > 0:
                        raise InvalidSDFGEdgeError(
                            'Undefined symbols %s found in memlet subset' %
                            undefs, sdfg, state_id, eid)
                    if e.data.other_subset is not None:
                        undefs = (
                            e.data.other_subset.free_symbols - defined_symbols)
                        if len(undefs) > 0:
                            raise InvalidSDFGEdgeError(
                                'Undefined symbols %s found in memlet '
                                'other_subset' % undefs, sdfg, state_id, eid)
            #######################################

            # Memlet path scope lifetime checks
            # If scope(src) == scope(dst): OK
            if scope[src_node] == scope[dst_node] or src_node == scope[dst_node]:
                pass
            # If scope(src) contains scope(dst), then src must be a data node
            elif scope_contains_scope(scope, src_node, dst_node):
                if not isinstance(src_node, nd.AccessNode):
                    raise InvalidSDFGEdgeError(
                        "Memlet creates an "
                        "invalid path (source node %s should "
                        "be a data node)" % str(src_node),
                        sdfg,
                        state_id,
                        eid,
                    )
            # If scope(dst) contains scope(src), then dst must be a data node
            elif scope_contains_scope(scope, dst_node, src_node):
                if not isinstance(dst_node, nd.AccessNode):
                    raise InvalidSDFGEdgeError(
                        "Memlet creates an "
                        "invalid path (sink node %s should "
                        "be a data node)" % str(dst_node),
                        sdfg,
                        state_id,
                        eid,
                    )
            # If scope(dst) is disjoint from scope(src), it's an illegal memlet
            else:
                raise InvalidSDFGEdgeError(
                    "Illegal memlet between disjoint scopes", sdfg, state_id,
                    eid)

            # Check dimensionality of memory access
            if isinstance(e.data.subset, (sbs.Range, sbs.Indices)):
                if e.data.subset.dims() != len(sdfg.arrays[e.data.data].shape):
                    raise InvalidSDFGEdgeError(
                        "Memlet subset uses the wrong dimensions"
                        " (%dD for a %dD data node)" %
                        (e.data.subset.dims(),
                         len(sdfg.arrays[e.data.data].shape)),
                        sdfg,
                        state_id,
                        eid,
                    )

            # Verify that source and destination subsets contain the same
            # number of elements
            if e.data.other_subset is not None and not (
                (isinstance(src_node, nd.AccessNode)
                 and isinstance(sdfg.arrays[src_node.data], dt.Stream)) or
                (isinstance(dst_node, nd.AccessNode)
                 and isinstance(sdfg.arrays[dst_node.data], dt.Stream))):
                if (e.data.subset.num_elements() !=
                        e.data.other_subset.num_elements()):
                    raise InvalidSDFGEdgeError(
                        'Dimensionality mismatch between src/dst subsets',
                        sdfg, state_id, eid)
        ########################################


def scope_contains_scope(sdict, node, other_node):
    """ Returns true iff scope of `node` contains the scope of  `other_node`.
    """
    curnode = other_node
    nodescope = sdict[node]
    while curnode is not None:
        curnode = sdict[curnode]
        if curnode == nodescope:
            return True
    return False


def find_input_arraynode(graph, edge):
    result = graph.memlet_path(edge)[0]
    if not isinstance(result.src, nd.AccessNode):
        raise RuntimeError("Input array node not found for memlet " +
                           str(edge.data))
    return result.src


def find_output_arraynode(graph, edge):
    result = graph.memlet_path(edge)[-1]
    if not isinstance(result.dst, nd.AccessNode):
        raise RuntimeError("Output array node not found for memlet " +
                           str(edge.data))
    return result.dst


def _scope_subgraph(graph, entry_node, include_entry, include_exit):
    if not isinstance(entry_node, nd.EntryNode):
        raise TypeError("Received {}: should be dace.nodes.EntryNode".format(
            type(entry_node).__name__))
    node_to_children = graph.scope_dict(True)
    if include_exit:
        children_nodes = set(node_to_children[entry_node])
    else:
        # Assume the last node in the scope list is the exit node
        children_nodes = set(node_to_children[entry_node][:-1])
    map_nodes = [
        node for node in children_nodes if isinstance(node, nd.EntryNode)
    ]
    while len(map_nodes) > 0:
        next_map_nodes = []
        # Traverse children map nodes
        for map_node in map_nodes:
            # Get child map subgraph (1 level)
            more_nodes = set(node_to_children[map_node])
            # Unionize children_nodes with new nodes
            children_nodes |= more_nodes
            # Add nodes of the next level to next_map_nodes
            next_map_nodes.extend([
                node for node in more_nodes if isinstance(node, nd.EntryNode)
            ])
        map_nodes = next_map_nodes

    if include_entry:
        children_nodes.add(entry_node)

    # Preserve order of nodes
    return ScopeSubgraphView(graph,
                             [n for n in graph.nodes() if n in children_nodes])


def _scope_dict_inner(graph, node_queue, current_scope, node_to_children,
                      result):
    """ Returns a queue of nodes that are external to the current scope. """
    # Initialize an empty list, if necessary
    if node_to_children and current_scope not in result:
        result[current_scope] = []

    external_queue = collections.deque()

    visited = set()
    while len(node_queue) > 0:
        node = node_queue.popleft()

        # If this node has been visited already, skip it
        if node in visited:
            continue
        visited.add(node)

        # Set the node parent (or its parent's children)
        if not node_to_children:
            result[node] = current_scope
        else:
            result[current_scope].append(node)

        successors = [n for n in graph.successors(node) if n not in visited]

        # If this is an Entry Node, we need to recurse further
        if isinstance(node, nd.EntryNode):
            node_queue.extend(
                _scope_dict_inner(graph, collections.deque(successors), node,
                                  node_to_children, result))
        # If this is an Exit Node, we push the successors to the external
        # queue
        elif isinstance(node, nd.ExitNode):
            external_queue.extend(successors)
        # Otherwise, it is a plain node, and we push its successors to the
        # same queue
        else:
            node_queue.extend(successors)

    return external_queue


def _scope_dict_to_ids(state: SDFGState, scope_dict: Dict[Any, List[Any]]):
    """ Return a JSON-serializable dictionary of a scope dictionary,
        using integral node IDs instead of object references. """

    def node_id_or_none(node):
        if node is None: return -1
        return state.node_id(node)

    return {
        node_id_or_none(k): [node_id_or_none(vi) for vi in v]
        for k, v in scope_dict.items()
    }


def concurrent_subgraphs(graph):
    """ Finds subgraphs of an SDFGState or ScopeSubgraphView that can
        run concurrently. """
    if not (isinstance(graph, SDFGState)
            or isinstance(graph, ScopeSubgraphView)):
        raise TypeError(
            "Expected SDFGState or ScopeSubgraphView, got: {}".format(
                type(graph).__name__))
    candidates = graph.source_nodes()
    components = collections.OrderedDict()  # {start node: nodes in component}
    for cand in candidates:
        if isinstance(cand, dace.graph.nodes.AccessNode):
            # AccessNodes can be read from multiple concurrent components, so
            # check all out edges
            start_nodes = [e.dst for e in graph.out_edges(cand)]
            for n in start_nodes:
                if n not in components:
                    components[n] = {cand, n}
                else:
                    # Components can read from multiple start arrays
                    components[n].add(cand)
        else:
            # The source node == the first control or compute node
            components[cand] = {cand}
    subgraphs = []  # [{nodes in subgraph}]
    for i, start_node in enumerate(components):
        # Do BFS and find all nodes reachable from this start node
        seen = set()
        to_search = [start_node]
        while len(to_search) > 0:
            node = to_search.pop()
            if node in seen:
                continue
            seen.add(node)
            for e in graph.out_edges(node):
                if e.dst not in seen:
                    to_search.append(e.dst)
        # If this component overlaps with any previously determined components,
        # fuse them
        for other in subgraphs:
            if len(other & seen) > 0:
                # Add both traversed node and potential data source nodes
                other |= seen | components[start_node]
                break
        else:
            # If there was no overlap, this is a concurrent subgraph
            subgraphs.append(seen | components[start_node])
    # Now stick each of the found components in a ScopeSubgraphView and return
    # them. Sort according to original order of nodes
    all_nodes = graph.nodes()
    return [
        ScopeSubgraphView(graph, [n for n in all_nodes if n in sg])
        for sg in subgraphs
    ]


def scope_symbols(dfg):
    """ Returns all symbols used in scopes within the given DFG, separated
        into (iteration variables, symbols used in subsets). """
    iteration_variables = collections.OrderedDict()
    subset_symbols = collections.OrderedDict()
    for n in dfg.nodes():
        if isinstance(n, dace.graph.nodes.NestedSDFG):
            iv, ss = n.sdfg.scope_symbols()
            iteration_variables.update(iv)
            subset_symbols.update(ss)
            continue
        if not isinstance(n, dace.graph.nodes.EntryNode):
            continue
        if isinstance(n, dace.graph.nodes.MapEntry):
            for param in n.params:
                iteration_variables[param] = dt.Scalar(
                    symbolic.symbol(param).dtype)
            for dim in n.map.range:
                try:
                    for i in dim:
                        if isinstance(i, sp.Expr):
                            subset_symbols.update((k.name, dt.Scalar(k.dtype))
                                                  for k in i.free_symbols)
                except TypeError:  # X object is not iterable
                    if isinstance(dim, sp.Expr):
                        result.update((k.name, dt.Scalar(k.dtype))
                                      for k in dim.free_symbols)
                    else:
                        raise TypeError(
                            "Unexpected map range type for {}: {}".format(
                                n.map,
                                type(n.map.range).__name__))
        elif isinstance(n, dace.graph.nodes.ConsumeEntry):
            # Add PE index as iteration variable
            iteration_variables[n.consume.pe_index] = dt.Scalar(
                symbolic.symbol(n.consume.pe_index).dtype)
            if isinstance(n.consume.num_pes, sp.Expr):
                subset_symbols.update((k.name, dt.Scalar(k.dtype))
                                      for k in n.consume.num_pes.free_symbols)
        else:
            raise TypeError("Unsupported entry node type: {}".format(
                type(n).__name__))
    return iteration_variables, subset_symbols


def data_symbols(dfg):
    """ Returns all symbols used in data nodes within the specified DFG. """
    sdfg = dfg.parent
    result = collections.OrderedDict()
    # Scalars determining the size of arrays
    for d in dfg.nodes():
        # Update symbols with symbols in nested SDFGs
        if isinstance(d, nd.NestedSDFG):
            result.update(d.sdfg.data_symbols(True))
            continue
        if not isinstance(d, nd.AccessNode):
            continue
        ddesc = d.desc(sdfg)
        for s in itertools.chain(ddesc.shape, ddesc.strides, ddesc.offset):
            if isinstance(s, sp.Expr):
                result.update((k.name, dt.Scalar(k.dtype))
                              for k in s.free_symbols
                              if not k.name.startswith("__dace"))
    return result


def undefined_symbols(sdfg, obj, include_scalar_data):
    """ Returns all symbols used in this object that are undefined, and thus
        must be given as input parameters. """
    scalar_arguments = sdfg.scalar_parameters(False)
    if include_scalar_data:
        symbols = collections.OrderedDict(
            (name, data) for name, data in scalar_arguments)
    else:
        symbols = collections.OrderedDict()
    defined = set(sdfg.constants.keys())
    symbols.update(
        obj.data_symbols(True)
        if isinstance(obj, SDFG) else obj.data_symbols())
    assigned, used = obj.interstate_symbols()
    defined |= assigned.keys()
    symbols.update(used)
    iteration_variables, subset_symbols = obj.scope_symbols()
    symbols.update(subset_symbols)
    if sdfg.parent is not None:
        # Find parent Nested SDFG node
        parent_node = next(
            n for n in sdfg.parent.nodes()
            if isinstance(n, nd.NestedSDFG) and n.sdfg.name == sdfg.name)
        defined |= sdfg._parent_sdfg.symbols_defined_at(
            parent_node, sdfg.parent).keys()
    # Don't include iteration variables
    # (TODO: this is too lenient; take scope into account)
    defined |= iteration_variables.keys()
    defined |= {
        n.data
        for n, scope in obj.all_nodes_recursive()
        if (isinstance(n, dace.graph.nodes.AccessNode) and (
            scope.parent is None and n.desc(scope).transient or scope.parent))
    }
    symbols = collections.OrderedDict(
        (key, value) for key, value in symbols.items() if key not in defined)
    return symbols


def interstate_symbols(dfg):
    """ Returns all symbols used in interstate edges in nested SDFGs within
        this state. """
    assigned = collections.OrderedDict()
    used = collections.OrderedDict()
    for node in dfg.nodes():
        if isinstance(node, dace.graph.nodes.NestedSDFG):
            a, u = node.sdfg.interstate_symbols()
            assigned.update(a)
            used.update(u)
    return assigned, used


def top_level_transients(dfg):
    """ Iterate over top-level transients (i.e., ones that exist in multiple
        states or scopes) of the passed dataflow graph. """
    sdfg = dfg.parent
    visited_transients = set()
    scope_dict = dfg.scope_dict(node_to_children=True)
    for node in scope_dict[None]:  # Top-level nodes
        if not isinstance(node, nd.AccessNode):
            continue
        if node.data in visited_transients:
            continue
        if not node.desc(sdfg).transient:
            continue
        visited_transients.add(node.data)
        yield node.data


def all_transients(dfg):
    """ Iterate over all transient data in the specified dataflow graph. """
    visited = set()
    for node in dfg.nodes():
        if not isinstance(node, dace.graph.nodes.AccessNode):
            continue
        if not node.desc(dfg.parent).transient:
            continue
        if node.data in visited:
            continue
        visited.add(node.data)
        yield node.data


def local_transients(sdfg, dfg, entry_node):
    """ Returns transients local to the scope defined by the specified entry
        node in the dataflow graph. """
    scope_dict = dfg.scope_dict(node_to_children=False)
    shared_transients = set(sdfg.shared_transients())
    in_scope = set()
    out_scope = set()
    for node in dfg.nodes():
        if not isinstance(node, nd.AccessNode):
            continue
        if not node.desc(sdfg).transient:
            continue
        if node.data in shared_transients:
            continue
        if scope_dict[node] == entry_node:
            in_scope.add(node.data)
        else:
            # Since nodes can appear in multiple places, make sure it's not
            # present anywhere else by keeping track of transients not in this
            # scope
            out_scope.add(node.data)
    transients = dtypes.deduplicate([
        n.data for n in dfg.nodes()
        if isinstance(n, dace.graph.nodes.AccessNode) and n.data in in_scope
        and n.data not in out_scope
    ])
    return transients


def compile(function_or_sdfg, *args, specialize=None):
    """ Obtain a runnable binary from a Python (@dace.program) function. """
    if isinstance(function_or_sdfg, dace.frontend.python.parser.DaceProgram):
        sdfg = dace.frontend.python.parser.parse_from_function(
            function_or_sdfg, *args)
    elif isinstance(function_or_sdfg, SDFG):
        sdfg = function_or_sdfg
    else:
        raise TypeError("Unsupported function type")
    return sdfg.compile(specialize=specialize)


def is_devicelevel(sdfg: SDFG, state: SDFGState, node: dace.graph.nodes.Node):
    """ Tests whether a node in an SDFG is contained within GPU device-level
        code.
        @param sdfg: The SDFG in which the node resides.
        @param state: The SDFG state in which the node resides.
        @param node: The node in question
        @return: True if node is in device-level code, False otherwise.
    """
    while sdfg is not None:
        sdict = state.scope_dict()
        scope = sdict[node]
        while scope is not None:
            if scope.schedule in dtypes.GPU_SCHEDULES:
                return True
            scope = sdict[scope]
        # Traverse up nested SDFGs
        if sdfg.parent is not None:
            if isinstance(sdfg.parent, SDFGState):
                parent = sdfg.parent.parent
            else:
                parent = sdfg.parent
            state, node = next(
                (s, n) for s in parent.nodes() for n in s.nodes()
                if isinstance(n, nd.NestedSDFG) and n.sdfg.name == sdfg.name)
        else:
            parent = sdfg.parent
        sdfg = parent
    return False


def replace(subgraph: Union[SDFGState, ScopeSubgraphView, SubgraphView],
            name: str, new_name: str):
    """ Finds and replaces all occurrences of a symbol or array in the given
        subgraph.
        @param subgraph: The given graph or subgraph to replace in.
        @param name: Name to find.
        @param new_name: Name to replace.
    """
    symrepl = {
        symbolic.symbol(name):
        symbolic.symbol(new_name) if isinstance(new_name, str) else new_name
    }

    def replsym(symlist):
        if symlist is None:
            return None
        if isinstance(symlist, (symbolic.SymExpr, symbolic.symbol, sp.Basic)):
            return symlist.subs(symrepl)
        for i, dim in enumerate(symlist):
            try:
<<<<<<< HEAD
                symlist[i] = tuple(d.subs(symrepl) for d in dim)
            except TypeError:
                symlist[i] = dim.subs(symrepl)
=======
                symlist[i] = tuple(
                    d.subs(symrepl) if symbolic.issymbolic(d) else d
                    for d in dim)
            except TypeError:
                symlist[i] = (dim.subs(symrepl)
                              if symbolic.issymbolic(dim) else dim)
>>>>>>> 76206764
        return symlist

    # Replace in node properties
    for node in subgraph.nodes():
        for propclass, propval in node.properties():
            pname = propclass.attr_name
            if isinstance(propclass, properties.SymbolicProperty):
                setattr(node, pname, propval.subs({name: new_name}))
            if isinstance(propclass, properties.DataProperty):
                if propval == name:
                    setattr(node, pname, new_name)
            if isinstance(propclass, properties.RangeProperty):
                setattr(node, pname, replsym(propval))
            if isinstance(propclass, properties.CodeProperty):
                for stmt in propval['code_or_block']:
                    ASTFindReplace({name: new_name}).visit(stmt)

    # Replace in memlets
    for edge in subgraph.edges():
        if edge.data.data == name:
            edge.data.data = new_name
        edge.data.subset = replsym(edge.data.subset)
        edge.data.other_subset = replsym(edge.data.other_subset)


def is_array_stream_view(sdfg: SDFG, dfg: SDFGState, node: nd.AccessNode):
    """ Test whether a stream is directly connected to an array. """

    # Test all memlet paths from the array. If the path goes directly
    # to/from a stream, construct a stream array view
    source_paths = []
    sink_paths = []
    for e in dfg.in_edges(node):
        src_node = dfg.memlet_path(e)[0].src
        # Append empty path to differentiate between a copy and an array-view
        if isinstance(src_node, nd.CodeNode):
            source_paths.append(None)
        # Append path from source node
        if isinstance(src_node, nd.AccessNode) and isinstance(
                src_node.desc(sdfg), dt.Array):
            source_paths.append(src_node)
    for e in dfg.out_edges(node):
        sink_node = dfg.memlet_path(e)[-1].dst

        # Append empty path to differentiate between a copy and an array-view
        if isinstance(sink_node, nd.CodeNode):
            sink_paths.append(None)
        # Append path to sink node
        if isinstance(sink_node, nd.AccessNode) and isinstance(
                sink_node.desc(sdfg), dt.Array):
            sink_paths.append(sink_node)

    # Special case: stream can be represented as a view of an array
    if ((len(source_paths) > 0 and len(sink_paths) == 1)
            or (len(sink_paths) > 0 and len(source_paths) == 1)):
        # TODO: What about a source path?
        arrnode = sink_paths[0]
        # Only works if the stream itself is not an array of streams
        if list(node.desc(sdfg).shape) == [1]:
            node.desc(sdfg).sink = arrnode.data  # For memlet generation
            arrnode.desc(
                sdfg).src = node.data  # TODO: Move src/sink to node, not array
            return True
    return False


def _get_optimizer_class(class_override):
    """ Imports and returns a class string defined in the configuration
        (under "optimizer.interface") or overridden in the input
        class_override argument. Empty string, False, or failure to find the
        class skips the process.

        @note: This method uses pydoc to locate the class.
    """
    clazz = class_override
    if class_override is None:
        clazz = Config.get("optimizer", "interface")

    if clazz == "" or clazz == False:
        return None

    result = locate(clazz)
    if result is None:
        warnings.warn('Optimizer interface class "%s" not found' % clazz)

    return result<|MERGE_RESOLUTION|>--- conflicted
+++ resolved
@@ -4089,18 +4089,12 @@
             return symlist.subs(symrepl)
         for i, dim in enumerate(symlist):
             try:
-<<<<<<< HEAD
-                symlist[i] = tuple(d.subs(symrepl) for d in dim)
-            except TypeError:
-                symlist[i] = dim.subs(symrepl)
-=======
                 symlist[i] = tuple(
                     d.subs(symrepl) if symbolic.issymbolic(d) else d
                     for d in dim)
             except TypeError:
                 symlist[i] = (dim.subs(symrepl)
                               if symbolic.issymbolic(dim) else dim)
->>>>>>> 76206764
         return symlist
 
     # Replace in node properties

import astunparse
import collections
import copy
import errno
import itertools
from inspect import getframeinfo, stack
import os
import pickle, json
from pydoc import locate
import random
import shutil
import sys
from typing import Any, Dict, List, Optional, Set, Tuple, Type, Union
import warnings
import numpy as np
import sympy as sp

import dace
import dace.serialize
from dace import (data as dt, memlet as mm, subsets as sbs, dtypes, properties,
                  symbolic)
from dace.config import Config
from dace.frontend.python import wrappers
from dace.frontend.python.astutils import ASTFindReplace
from dace.graph import edges as ed, nodes as nd, labeling
from dace.graph.labeling import propagate_memlet, propagate_labels_sdfg
from dace.data import validate_name
from dace.graph import dot
from dace.graph.graph import (OrderedDiGraph, OrderedMultiDiConnectorGraph,
                              SubgraphView, Edge, MultiConnectorEdge)
from dace.properties import (make_properties, Property, CodeProperty,
                             OrderedDictProperty)


def getcaller() -> Tuple[str, int]:
    """ Returns the file and line of the function that called the current
        function (the one that calls getcaller()).
        :return: 2-tuple of file and line.
    """
    caller = getframeinfo(stack()[2][0])
    return (caller.filename, caller.lineno)


def getdebuginfo(old_dinfo=None) -> dtypes.DebugInfo:
    """ Returns a DebugInfo object for the position that called this function.
        :param old_dinfo: Another DebugInfo object that will override the
                          return value of this function
        :return: DebugInfo containing line number and calling file.
    """
    if old_dinfo is not None:
        return old_dinfo

    caller = getframeinfo(stack()[2][0])
    return dtypes.DebugInfo(caller.lineno, 0, caller.lineno, 0,
                            caller.filename)


class Scope(object):
    """ A class defining a scope, its parent and children scopes, variables, and
        scope entry/exit nodes. """

    def __init__(self, entrynode, exitnode):
        self.parent = None
        self.children = []
        self.defined_vars = []
        self.entry = entrynode
        self.exit = exitnode


class InvalidSDFGError(Exception):
    """ A class of exceptions thrown when SDFG validation fails. """

    def __init__(self, message: str, sdfg, state_id):
        self.message = message
        self.sdfg = sdfg
        self.state_id = state_id

    def __str__(self):
        if self.state_id is not None:
            state = self.sdfg.nodes()[self.state_id]
            return "%s (at state %s)" % (self.message, str(state.label))
        else:
            return "%s" % self.message


class InvalidSDFGInterstateEdgeError(InvalidSDFGError):
    """ Exceptions of invalid inter-state edges in an SDFG. """

    def __init__(self, message: str, sdfg, edge_id):
        self.message = message
        self.sdfg = sdfg
        self.edge_id = edge_id

    def __str__(self):
        if self.edge_id is not None:
            e = self.sdfg.edges()[self.edge_id]
            edgestr = ' (at edge "%s" (%s -> %s)' % (
                e.data.label,
                str(e.src),
                str(e.dst),
            )
        else:
            edgestr = ""

        return "%s%s" % (self.message, edgestr)


class InvalidSDFGNodeError(InvalidSDFGError):
    """ Exceptions of invalid nodes in an SDFG state. """

    def __init__(self, message: str, sdfg, state_id, node_id):
        self.message = message
        self.sdfg = sdfg
        self.state_id = state_id
        self.node_id = node_id

    def __str__(self):
        state = self.sdfg.nodes()[self.state_id]

        if self.node_id is not None:
            node = state.nodes()[self.node_id]
            nodestr = ", node %s" % str(node)
        else:
            nodestr = ""

        return "%s (at state %s%s)" % (self.message, str(state.label), nodestr)


class InvalidSDFGEdgeError(InvalidSDFGError):
    """ Exceptions of invalid edges in an SDFG state. """

    def __init__(self, message: str, sdfg, state_id, edge_id):
        self.message = message
        self.sdfg = sdfg
        self.state_id = state_id
        self.edge_id = edge_id

    def __str__(self):
        state = self.sdfg.nodes()[self.state_id]

        if self.edge_id is not None:
            e = state.edges()[self.edge_id]
            edgestr = ", edge %s (%s:%s -> %s:%s)" % (
                str(e.data),
                str(e.src),
                e.src_conn,
                str(e.dst),
                e.dst_conn,
            )
        else:
            edgestr = ""

        return "%s (at state %s%s)" % (self.message, str(state.label), edgestr)


def _arrays_to_json(arrays):
    if arrays is None:
        return None
    return {k: dace.serialize.to_json(v) for k, v in arrays.items()}


def _arrays_from_json(obj, context=None):
    if obj is None:
        return {}
    return {k: dace.serialize.from_json(v, context) for k, v in obj.items()}


@make_properties
class SDFG(OrderedDiGraph):
    """ The main intermediate representation of code in DaCe.

        A Stateful DataFlow multiGraph (SDFG) is a directed graph of directed
        acyclic multigraphs (i.e., where two nodes can be connected by more
        than one edge). The top-level directed graph represents a state
        machine, where edges can contain state transition conditions and
        assignments (see the `InterstateEdge` class documentation). The nested
        acyclic multigraphs represent dataflow, where nodes may represent data
        regions in memory, tasklets, or parametric graph scopes (see
        `dace.graph.nodes` for a full list of available node types); edges in
        the multigraph represent data movement using memlets, as described in
        the `Memlet` class documentation.
    """

    #arg_types = Property(dtype=dict, default={}, desc="Formal parameter list")
    arg_types = OrderedDictProperty(default={}, desc="Formal parameter list")
    constants_prop = Property(
        dtype=dict, default={}, desc="Compile-time constants")
    _arrays = Property(
        dtype=dict,
        desc="Data descriptors for this SDFG",
        to_json=_arrays_to_json,
        from_json=_arrays_from_json)

    global_code = CodeProperty(
        desc=
        "Code generated in a global scope on the frame-code generated file.",
        default="")
    init_code = CodeProperty(
        desc="Code generated in the `__dapp_init` function.", default="")
    exit_code = CodeProperty(
        desc="Code generated in the `__dapp_exit` function.", default="")

    def __init__(self,
                 name: str,
                 arg_types: Dict[str, dt.Data] = None,
                 constants: Dict[str, Tuple[dt.Data, Any]] = None,
                 propagate: bool = True,
                 parent=None):
        """ Constructs a new SDFG.
            :param name: Name for the SDFG (also used as the filename for
                         the compiled shared library).
            :param symbols: Additional dictionary of symbol names -> types that the SDFG
                            defines, apart from symbolic data sizes.
            :param propagate: If False, disables automatic propagation of
                              memlet subsets from scopes outwards. Saves
                              processing time but disallows certain
                              transformations.
            :param parent: The parent SDFG or SDFG state (for nested SDFGs).
        """
        super(SDFG, self).__init__()
        self._name = name
        if name is not None and not validate_name(name):
            raise InvalidSDFGError('Invalid SDFG name "%s"' % name, self, None)

        self.arg_types = arg_types or collections.OrderedDict()
        self.constants_prop = {}
        if constants is not None:
            for cstname, (cst_dtype, cstval) in constants.items():
                self.add_constant(cstname, cstval, cst_dtype)

        self._propagate = propagate
        self._parent = parent
        self._symbols = {}  # type: Dict[str, dtypes.typeclass]
        self._parent_sdfg = None
        self._sdfg_list = [self]
        self._instrumented_parent = (
            False
        )  # Same as above. This flag is needed to know if the parent is instrumented (it's possible for a parent to be serial and instrumented.)
        self._start_state = None
        self._arrays = {}  # type: Dict[str, dt.Array]
        self.global_code = ''
        self.init_code = ''
        self.exit_code = ''

        # Counter to make it easy to create temp transients
        self._temp_transients = 0

        # Counter to resolve name conflicts
        self._orig_name = name
        self._num = 0

    def to_json(self):
        """ Serializes this object to JSON format.
            :return: A string representing the JSON-serialized SDFG.
        """
        tmp = super().to_json()

        # Inject the undefined symbols
        tmp['undefined_symbols'] = [
            (k, v.to_json())
            for k, v in sorted(self.undefined_symbols(True).items())
        ]
        tmp['scalar_parameters'] = [(k, v.to_json()) for k, v in sorted(
            self.scalar_parameters(True), key=lambda x: x[0])]

        tmp['attributes']['name'] = self.name

        return tmp

    @classmethod
    def from_json(cls, json_obj, context_info={'sdfg': None}):

        _type = json_obj['type']
        if _type != cls.__name__:
            raise TypeError("Class type mismatch")

        attrs = json_obj['attributes']
        nodes = json_obj['nodes']
        edges = json_obj['edges']

        ret = SDFG(
            name=attrs['name'],
            arg_types=dace.serialize.loads(
                dace.serialize.dumps(attrs['arg_types'])),
            constants=dace.serialize.loads(
                dace.serialize.dumps(attrs['constants_prop'])),
            parent=context_info['sdfg'])

        dace.serialize.set_properties_from_json(
            ret, json_obj, ignore_properties={'constants_prop'})

        for n in nodes:
            nci = copy.deepcopy(context_info)
            nci['sdfg'] = ret

            state = SDFGState.from_json(n, context=nci)
            ret.add_node(state)

        for e in edges:
            e = dace.serialize.loads(dace.serialize.dumps(e))
            ret.add_edge(ret.node(int(e.src)), ret.node(int(e.dst)), e.data)

        # Redefine symbols
        for k, v in json_obj['undefined_symbols']:
            v = dace.serialize.from_json(v)
            symbolic.symbol(k, v.dtype, override_dtype=True)

        for k, v in json_obj['scalar_parameters']:
            v = dace.serialize.from_json(v)
            ret.add_symbol(k, v.dtype, override_dtype=True)

        ret.validate()

        return ret

        # Counter to make it easy to create temp transients
        self._temp_transients = 0

    @property
    def arrays(self):
        """ Returns a dictionary of data descriptors (`Data` objects) used
            in this SDFG, with an extra `None` entry for empty memlets.
        """
        return self._arrays

    @property
    def symbols(self):
        """ Returns a dictionary of symbols (constant variables) used in this
            SDFG. """
        return self._symbols

    def data(self, dataname: str):
        """ Looks up a data descriptor from its name, which can be an array, stream, or scalar symbol. """
        if dataname in self._arrays:
            return self._arrays[dataname]
        if dataname in self._symbols:
            return self._symbols[dataname]
        raise KeyError(
            'Data descriptor with name "%s" not found in SDFG' % dataname)

    def replace(self, name: str, new_name: str):
        """ Finds and replaces all occurrences of a symbol or array name in SDFG.
            :param name: Name to find.
            :param new_name: Name to replace.
            :raise FileExistsError: If name and new_name already exist as data descriptors or symbols.
        """

        def replace_dict(d, old, new):
            if old in d:
                if new in d:
                    raise FileExistsError('"%s" already exists in SDFG' % new)
                d[new] = d[old]
                del d[old]

        if name == new_name:
            return

        # Replace in arrays and symbols
        replace_dict(self._arrays, name, new_name)
        replace_dict(self._symbols, name, new_name)

        # Replace in inter-state edges
        for edge in self.edges():
            replace_dict(edge.data.assignments, name, new_name)
            for k, v in edge.data.assignments.items():
                edge.data.assignments[k] = v.replace(name, new_name)
            condition = CodeProperty.to_string(edge.data.condition)
            edge.data.condition = condition.replace(name, new_name)
            # for k, v in edge.data.condition.items():
            #     edge.data.condition[k] = v.replace(name, new_name)

        # Replace in states
        for state in self.nodes():
            state.replace(name, new_name)

    def add_symbol(self, name, stype, override_dtype=False):
        """ Adds a symbol to the SDFG.
            :param name: Symbol name.
            :param stype: Symbol type.
            :param override_dtype: If True, overrides existing symbol type in
                                   symbol registry.
        """
        if name in self._symbols:
            raise FileExistsError('Symbol "%s" already exists in SDFG' % name)
        if not isinstance(stype, dtypes.typeclass):
            stype = dtypes.DTYPE_TO_TYPECLASS[stype]

        symbolic.symbol(name, stype, override_dtype=override_dtype)
        self._symbols[name] = stype

    @property
    def start_state(self):
        """ Returns the starting state of this SDFG. """
        source_nodes = self.source_nodes()
        if len(source_nodes) == 1:
            return source_nodes[0]
        if self._start_state is None:
            raise ValueError('Ambiguous or undefined starting state for SDFG')

        return self.node(self._start_state)

    def set_start_state(self, state_id):
        """ Manually sets the starting state of this SDFG.
            :param state_id: The node ID (use `node_id(state)`) of the
                             state to set.
        """
        if state_id < 0 or state_id >= len(self.nodes()):
            raise ValueError("Invalid state ID")
        self._start_state = state_id

    def set_global_code(self, cpp_code: str):
        """ Sets C++ code that will be generated in a global scope on the frame-code generated file. """
        self.global_code = {
            'code_or_block': cpp_code,
            'language': dace.dtypes.Language.CPP
        }

    def set_init_code(self, cpp_code: str):
        """ Sets C++ code, generated in the `__dapp_init` function. """
        self.init_code = {
            'code_or_block': cpp_code,
            'language': dace.dtypes.Language.CPP
        }

    def set_exit_code(self, cpp_code: str):
        """ Sets C++ code, generated in the `__dapp_exit` function. """
        self.exit_code = {
            'code_or_block': cpp_code,
            'language': dace.dtypes.Language.CPP
        }

    def has_instrumented_parent(self):
        return self._instrumented_parent

    def set_instrumented_parent(self):
        self._instrumented_parent = (
            True
        )  # When this is set: Under no circumstances try instrumenting this (or any transitive children)

    def remove_data(self, name, validate=True):
        """ Removes a data descriptor from the SDFG.
            :param name: The name of the data descriptor to remove.
            :param validate: If True, verifies that there are no access
                             nodes that are using this data descriptor
                             prior to removing it.
        """
        # Verify first that there are no access nodes that use this data
        if validate:
            for state in self.nodes():
                for node in state.nodes():
                    if isinstance(node, nd.AccessNode) and nd.data == name:
                        raise ValueError(
                            "Data descriptor %s is already used"
                            "in node %s, state %s" % (name, node, state))

        del self._arrays[name]

    def update_sdfg_list(self, sdfg_list):
        # TODO: Refactor
        sub_sdfg_list = self._sdfg_list
        for sdfg in sdfg_list:
            if sdfg not in sub_sdfg_list:
                sub_sdfg_list.append(sdfg)
        if self._parent_sdfg is not None:
            self._parent_sdfg.update_sdfg_list(sub_sdfg_list)
            self._sdfg_list = self._parent_sdfg.sdfg_list
            for sdfg in sub_sdfg_list:
                sdfg._sdfg_list = self._sdfg_list
        else:
            self._sdfg_list = sub_sdfg_list

    @property
    def sdfg_list(self):
        return self._sdfg_list

    def set_sourcecode(self, code, lang=None):
        """ Set the source code of this SDFG (for IDE purposes).
            :param code: A string of source code.
            :param lang: A string representing the language of the source code,
                         for syntax highlighting and completion.
        """
        self.sourcecode = {'code_or_block': code, 'language': lang}

    @property
    def name(self):
        """ The name of this SDFG. """
        if self._name != self._orig_name:
            return self._name
        newname = self._orig_name
        numbers = []
        for sdfg in self._sdfg_list:
            if sdfg is not self and sdfg._orig_name == self._orig_name:
                numbers.append(sdfg._num)
        while self._num in numbers:
            self._num += 1
        if self._num > 0:
            newname = '{}_{}'.format(self._orig_name, self._num)
            self._name = newname
        return newname

    @property
    def label(self):
        """ The name of this SDFG. """
        #return self._name
        return self.name

    @property
    def constants(self):
        """ A dictionary of compile-time constants defined in this SDFG. """
        result = {}
        # Merge with parent's constants
        if self._parent_sdfg is not None:
            result.update(self._parent_sdfg.constants)

        def cast(dtype: dt.Data, value: Any):
            """ Cast a value to the given data type. """
            if isinstance(dtype, dt.Array):
                return value
            elif isinstance(dtype, dt.Scalar):
                return dtype.dtype(value)
            raise TypeError('Unsupported data type %s' % dtype)

        result.update({k: cast(*v) for k, v in self.constants_prop.items()})
        return result

    def add_constant(self, name: str, value: Any, dtype: dt.Data = None):
        """ Adds/updates a new compile-time constant to this SDFG. A constant
            may either be a scalar or a numpy ndarray thereof.
            :param name: The name of the constant.
            :param value: The constant value.
            :param dtype: Optional data type of the symbol, or None to deduce
                          automatically.
        """

        def get_type(obj):
            if isinstance(obj, np.ndarray):
                return dt.Array(
                    dtypes.DTYPE_TO_TYPECLASS[obj.dtype.type], shape=obj.shape)
            elif isinstance(obj, dtypes.typeclass):
                return dt.Scalar(type(obj))
            elif type(obj) in dtypes.DTYPE_TO_TYPECLASS:
                return dt.Scalar(dtypes.DTYPE_TO_TYPECLASS[type(obj)])
            raise TypeError('Unrecognized constant type: %s' % type(obj))

        self.constants_prop[name] = (dtype or get_type(value), value)

    @property
    def propagate(self):
        return self._propagate

    @propagate.setter
    def propagate(self, propagate: bool):
        self._propagate = propagate

    @property
    def parent(self):
        """ Returns the parent SDFG state of this SDFG, if exists. """
        return self._parent

    @property
    def parent_sdfg(self):
        """ Returns the parent SDFG of this SDFG, if exists. """
        return self._parent_sdfg

    @parent.setter
    def parent(self, value):
        self._parent = value

    @parent_sdfg.setter
    def parent_sdfg(self, value):
        self._parent_sdfg = value

    def add_node(self, node, is_start_state=False):
        """ Adds a new node to the SDFG. Must be an SDFGState or a subclass
            thereof.
            :param node: The node to add.
            :param is_start_state: If True, sets this node as the starting
                                   state.
        """
        if not isinstance(node, SDFGState):
            raise TypeError("Expected SDFGState, got " + str(type(node)))

        # If no start state has been defined, define to be the first state
        if is_start_state == True:
            self._start_state = len(self.nodes())

        return super(SDFG, self).add_node(node)

    def add_edge(self, u, v, edge):
        """ Adds a new edge to the SDFG. Must be an InterstateEdge or a
            subclass thereof.
            :param u: Source node.
            :param v: Destination node.
            :param edge: The edge to add.
        """
        if not isinstance(u, SDFGState):
            raise TypeError("Expected SDFGState, got: {}".format(
                type(u).__name__))
        if not isinstance(v, SDFGState):
            raise TypeError("Expected SDFGState, got: {}".format(
                type(v).__name__))
        if not isinstance(edge, ed.InterstateEdge):
            raise TypeError("Expected InterstateEdge, got: {}".format(
                type(edge).__name__))
        return super(SDFG, self).add_edge(u, v, edge)

    def states(self):
        """ Alias that returns the nodes (states) in this SDFG. """
        return self.nodes()

    def all_nodes_recursive(self):
        """ Iterate over all nodes in this SDFG, including states, nodes in
            states, and recursive states and nodes within nested SDFGs,
            returning tuples on the form (node, parent), where the parent is
            either the SDFG (for states) or a DFG (nodes). """
        all_nodes = []
        for node in self.nodes():
            all_nodes.append((node, self))
            all_nodes += node.all_nodes_recursive()
        return all_nodes

    def all_edges_recursive(self):
        """ Iterate over all edges in this SDFG, including state edges,
            inter-state edges, and recursively edges within nested SDFGs,
            returning tuples on the form (edge, parent), where the parent is
            either the SDFG (for states) or a DFG (nodes). """
        all_edges = [(e, self) for e in self.edges()]
        for node in self.nodes():
            all_edges += node.all_edges_recursive()
        return all_edges

    def arrays_recursive(self):
        """ Iterate over all arrays in this SDFG, including arrays within
            nested SDFGs. Yields 3-tuples of (sdfg, array name, array)."""
        for aname, arr in self.arrays.items():
            yield self, aname, arr
        for state in self.nodes():
            for node in state.nodes():
                if isinstance(node, nd.NestedSDFG):
                    yield from node.sdfg.arrays_recursive()

    def interstate_symbols(self):
        """ Returns variables are assigned/used in the top-level and can be
            shared between states.
        """

        assigned = collections.OrderedDict()
        used = collections.OrderedDict()

        # Find symbols in inter-state edges
        for _, _, edge_data in self.edges():
            for var, expr in edge_data.assignments.items():
                assigned[var] = dt.Scalar(symbolic.symtype(expr))
                if isinstance(expr, str):
                    expr = symbolic.pystr_to_symbolic(expr, simplify=False)
                if isinstance(expr, sp.Expr):
                    for s in dace.symbolic.symbols_in_sympy_expr(expr):
                        used[s] = dt.Scalar(symbolic.symbol(s).dtype)
                elif expr is None or isinstance(expr, int):
                    pass  # Nothing to extract, or a constant
                else:
                    raise TypeError("Unexpected type: {}".format(type(expr)))
            for s in edge_data.condition_symbols():
                used[s] = dt.Scalar(symbolic.symbol(s).dtype)
        for state in self.nodes():
            a, u = state.interstate_symbols()
            assigned.update(a)
            used.update(u)

        assigned = collections.OrderedDict([(k, v)
                                            for k, v in assigned.items()
                                            if not k.startswith('__dace')])
        used = collections.OrderedDict(
            [(k, v) for k, v in used.items() if not k.startswith('__dace')])

        return assigned, used

    def scalar_parameters(self, include_constants):
        """ Returns all scalar data arguments to the SDFG (this excludes
            symbols used to define array sizes)."""
        return [
            (name, dt.Scalar(stype)) for name, stype in self._symbols.items()
            # Exclude constant variables if requested
            if (include_constants or (name not in self.constants))
        ]

    def symbols_defined_at(self, node, state=None):
        """ Returns all symbols available to a given node, including only
            scope-defined variables that encompass the node, assuming that all
            required inputs to the SDFG have been resolved. """
        if node is None:
            return collections.OrderedDict()

        # From e.g., Data or SDFG to the corresponding node
        resolved = self.resolve_node(node)
        if len(resolved) > 1:
            raise ValueError("Node {} is present multiple times in SDFG: "
                             "result is ambiguous".format(node))
        node = resolved[0]

        if state is None:
            state = self.states_for_node(node)
            if len(state) > 1:
                raise ValueError('Node "{}" is present in multiple states, '
                                 "result is ambiguous: {}".format(
                                     node, ", ".join(state)))
            state = state[0]
        else:
            if node not in state.nodes():
                raise ValueError(
                    'Node "{}" does not exist in state "{}"'.format(
                        node, state))

        # All scalar inputs, data symbols and interstate symbols are assumed to
        # have been resolved at this point
        symbols = collections.OrderedDict(
            (name, data) for name, data in self.scalar_parameters(True))
        symbols.update(self.data_symbols(True))
        assigned, used = self.interstate_symbols()
        symbols.update(assigned)
        #symbols.update(used)

        # Explore scope of node to find iteration variables
        scope_dict = state.scope_dict()
        if isinstance(node, dace.graph.nodes.EntryNode):
            scope = node
        else:
            scope = scope_dict[node]
        while scope is not None:
            if isinstance(scope, dace.graph.nodes.MapEntry):
                for param in scope.params:
                    symbols[param] = dt.Scalar(symbolic.symbol(param).dtype)
                for sym in scope.range.free_symbols:
                    symbols[sym] = dt.Scalar(symbolic.symbol(sym).dtype)
            elif isinstance(scope, dace.graph.nodes.ConsumeEntry):
                symbols[scope.consume.pe_index] = dt.Scalar(
                    symbolic.symbol(scope.consume.pe_index).dtype)
                for sym in scope.consume.num_pes.free_symbols:
                    symbols[sym] = dt.Scalar(symbolic.symbol(sym).dtype)
            else:
                raise TypeError("Unsupported entry node type: {}".format(
                    type(scope).__name__))
            scope = scope_dict[scope]

        # Call recursively on parents
        if self.parent is not None:
            # Find parent Nested SDFG node
            parent_node = next(
                n for n in self.parent.nodes()
                if isinstance(n, nd.NestedSDFG) and n.sdfg.name == self.name)
            symbols.update(
                self._parent_sdfg.symbols_defined_at(parent_node, self.parent))

        symbols.update(self.constants)

        return symbols

    def data_symbols(self, include_constants):
        """ Returns all symbols used in data nodes within the SDFG. """
        symbols = collections.OrderedDict()
        for state in self.nodes():
            symbols.update(state.data_symbols())
        if include_constants:
            return symbols
        else:
            return collections.OrderedDict((key, val)
                                           for key, val in symbols.items()
                                           if key not in self.constants)

    def scope_symbols(self):
        """ Returns all symbols used in scopes (maps) within the SDFG. """
        iteration_variables = collections.OrderedDict()
        subset_symbols = collections.OrderedDict()
        for state in self.nodes():
            iv, ss = state.scope_symbols()
            iteration_variables.update(iv)
            subset_symbols.update(ss)
        return iteration_variables, subset_symbols

    def all_symbols(self, include_constants):
        """ Returns all symbols used in this SDFG, including scalar parameters
            to the SDFG, loop iteration variables, array sizes and variables
            used in interstate edges. """
        symbols = collections.OrderedDict(
            (name, data)
            for name, data in self.scalar_parameters(include_constants))
        symbols.update(self.data_symbols(True))
        assigned, used = self.interstate_symbols()
        symbols.update(used)
        iteration_variables, subset_symbols = self.scope_symbols()
        symbols.update(subset_symbols)
        symbols.update(iteration_variables)
        if include_constants:
            return symbols
        else:
            return collections.OrderedDict((key, val)
                                           for key, val in symbols.items()
                                           if key not in self.constants)

    def undefined_symbols(self, include_scalar_data):
        """ Returns all symbols used in this SDFG that are undefined, and thus
            must be given as input parameters. """
        return undefined_symbols(self, self, include_scalar_data)

    def resolve_node(self, node):
        """ Resolves data objects and SDFG objects into their corresponding
            nodes in the SDFG. """
        if isinstance(node, dace.graph.nodes.Node):
            return [node]
        all_nodes = [(self, None)] + self.all_nodes_recursive()
        if isinstance(node, dace.data.Data):
            resolved = [
                n for n, _ in all_nodes
                if isinstance(n, dace.graph.nodes.AccessNode)
                and n.desc(self) == node
            ]
        elif isinstance(node, SDFG):
            resolved = [
                n for n, _ in all_nodes if
                isinstance(n, dace.graph.nodes.NestedSDFG) and n.sdfg == node
            ]
        else:
            raise TypeError("Unrecognized type {} passed.".format(
                type(node).__name__))
        if len(resolved) == 0:
            raise RuntimeError("Node {} of type {} not found "
                               "in SDFG {}.".format(node.data,
                                                    type(node).__name__,
                                                    self.name))
        return resolved

    def states_for_node(self, node):
        """ Finds which states a node is located in. """
        if isinstance(node, dace.data.Data):
            states = [
                s for s in self.nodes()
                if node in [n.data for n in s.data_nodes()]
            ]
        elif isinstance(node, SDFG):
            states = [
                s for s in self.nodes() if node in [
                    n.sdfg for n in s.nodes()
                    if isinstance(n, dace.graph.nodes.NestedSDFG)
                ]
            ]
        else:
            states = [s for s in self.nodes() if node in s.nodes()]
        if len(states) == 0:
            raise ValueError('Node "{}" not found'.format(node))
        return states

    def arglist(self):
        """ Returns a list of argument names required to call this SDFG.
            The return type is a dictionary of names to dtypes. """
        data_args = []
        for state in self.nodes():
            data_args += [
                (n.data, n.desc(self)) for n in state.nodes()
                if isinstance(n, nd.AccessNode) and not n.desc(self).transient
            ]
        data_args = sorted(dtypes.deduplicate(data_args))

        sym_args = sorted(self.undefined_symbols(True).items())

        # Arguments are sorted as follows:
        # 1. Program arguments, as given in the dace program definition
        # 2. Other free symbols, sorted by name
        # 3. Data arguments inferred from the SDFG, if not given in the program
        #    definition (or if not created from a dace.program)
        arg_list = collections.OrderedDict()
        for key, val in itertools.chain(data_args, sym_args):
            if key not in self.constants_prop and key not in arg_list:
                arg_list[key] = val

        return arg_list

    def signature_arglist(self, with_types=True, for_call=False):
        """ Returns a list of arguments necessary to call this SDFG,
            formatted as a list of C definitions.
            :param with_types: If True, includes argument types in the result.
            :param for_call: If True, returns arguments that can be used when
                             calling the SDFG. This means that immaterial data
                             will generate "nullptr" arguments instead of the
                             argument names.
            :return: A list of strings. For example: `['float *A', 'int b']`.
        """
        arg_list = self.arglist()

        signature_args = []
        for name, arg_type in arg_list.items():
            if isinstance(arg_type, dace.data.Data):
                signature_args.append(
                    arg_type.signature(
                        name=name, with_types=with_types, for_call=for_call))
            else:
                raise TypeError("Unsupported argument type")

        return signature_args

    def signature(self, with_types=True, for_call=False):
        """ Returns a C/C++ signature of this SDFG, used when generating code.
            :param with_types: If True, includes argument types (can be used
                               for a function prototype). If False, only
                               include argument names (can be used for function
                               calls).
            :param for_call: If True, returns arguments that can be used when
                             calling the SDFG. This means that immaterial data
                             will generate "nullptr" arguments instead of the
                             argument names.
        """
        return ", ".join(self.signature_arglist(with_types, for_call))

    def draw_to_file(self,
                     filename="sdfg.dot",
                     fill_connectors=True,
                     recursive=True):
        """ Draws the SDFG to a GraphViz (.dot) file.
            :param filename: The file to draw the SDFG to (will be written to
                             '_dotgraphs/<filename>').
            :param fill_connectors: Whether to fill missing scope (e.g., "IN_")
                                    connectors prior to drawing the graph.
            :param recursive: If True, also draws nested SDFGs.
        """
        if fill_connectors:
            self.fill_scope_connectors()

        try:
            os.makedirs("_dotgraphs")
        # Python 2.x does not have FileExistsError
        except OSError as e:
            if e.errno == errno.EEXIST:
                pass
            else:
                raise

        with open(os.path.join("_dotgraphs", filename), "w") as outFile:
            outFile.write(self.draw())

        if recursive:
            for state in self.nodes():
                for node in state.nodes():
                    if isinstance(node, dace.graph.nodes.NestedSDFG):
                        node.sdfg.draw_to_file(
                            filename=node.sdfg.name + "_" + filename,
                            recursive=True)

    def draw(self):
        """ Creates a GraphViz representation of the full SDFG, including all
            states and transitions.
            :return: A string representing the SDFG in .dot format.
        """

        nodes = []

        # Redirect all edges between states to point at the boundaries
        edges = []
        for ind, edge in enumerate(self.edges()):
            srcState, dstState, data = edge
            srcDotName = "state_" + str(self.node_id(srcState))
            dstDotName = "state_" + str(self.node_id(dstState))
            srcCluster = "cluster_" + srcDotName
            dstCluster = "cluster_" + dstDotName

            if len(srcState.nodes()) > 0:
                srcNode = srcState.sink_nodes()[0]
                srcName = "s%d_%d" % (self.node_id(srcState),
                                      srcState.node_id(srcNode))
            else:
                srcName = "dummy_" + str(self.node_id(srcState))
            if len(dstState.nodes()) > 0:
                dstNode = dstState.source_nodes()[0]
                dstName = "s%d_%d" % (self.node_id(dstState),
                                      dstState.node_id(dstNode))
            else:
                dstName = "dummy_" + str(self.node_id(dstState))

            if srcState != dstState:
                edges.append(
                    dot.draw_interstate_edge_by_name(
                        srcName,
                        dstName,
                        edge,
                        self,
                        srcState,
                        ltail=srcCluster,
                        lhead=dstCluster,
                    ))
            else:
                redName = srcDotName + "_to_" + dstDotName
                nodes.append(dot.draw_invisible_node(redName))

                edges.append(
                    dot.draw_edge_explicit(
                        srcName,
                        redName,
                        Edge(srcState, srcState, ed.RedirectEdge()),
                        self,
                        srcState,
                        ltail=srcCluster,
                    ))
                edges.append(
                    dot.draw_edge_explicit(
                        redName,
                        dstName,
                        edge,
                        self,
                        srcState,
                        lhead=dstCluster))

        # Mark first and last states
        first = self.start_state

        # A state is considered a last state if it has no outgoing edges that
        # lead to another state
        last = self.sink_nodes()

        clusters = []
        for state in self.nodes():
            if state == first and state not in last:
                clusterLabel = state.label + " (BEGIN)"
                clusterColor = "#f7dede"
            elif state in last and state != first:
                clusterLabel = state.label + " (END)"
                clusterColor = "#f7dede"
            else:
                clusterLabel = state.label
                clusterColor = "#deebf7"
            cluster = """
subgraph cluster_state_{state} {{
      label = "{label}";
      labeljust = r;
      bgcolor = "{color}"; color = "{color}";""".format(
                state=self.node_id(state),
                label=clusterLabel,
                color=clusterColor)
            subNodes, subEdges = dot.draw_graph(self, state, standalone=False)
            cluster += "\n        ".join(subNodes + subEdges)
            if len(subNodes) == 0:
                cluster += "\n"
                cluster += dot.draw_invisible_node("dummy_" +
                                                   str(self.node_id(state)))
            cluster += "\n}"
            clusters.append(cluster)

        return (
            "digraph SDFG {\n    outputorder=nodesfirst;\n" +
            "    compound=true;\n" + "    newrank=true;\n" +
            "\n    ".join(nodes + edges) + "\n" + "\n".join(clusters) + "\n}")

    # TODO(later): Also implement the "_repr_svg_" method for static output
    def _repr_html_(self):
        """ HTML representation of the SDFG, used mainly for Jupyter
            notebooks. """
        from dace.jupyter import isnotebook, preamble

        result = ''
        if not isnotebook():
            result = preamble()

        # Create renderer canvas and load SDFG
        result += """
<div id="contents_{uid}" style="position: relative; resize: vertical; overflow: auto"></div>
<script>
    var sdfg_{uid} = {sdfg};
    var renderer_{uid} = new SDFGRenderer(parse_sdfg(sdfg_{uid}),
        document.getElementById('contents_{uid}'));
</script>""".format(
            # Dumping to a string so that Jupyter Javascript can parse it
            # recursively
            sdfg=dace.serialize.dumps(dace.serialize.dumps(self.to_json())),
            uid=random.randint(0, sys.maxsize - 1))

        return result

    def transients(self):
        """ Returns a dictionary mapping transient data descriptors to their
            parent scope entry node, or None if top-level (i.e., exists in
            multiple scopes). """

        result = {}
        tstate = {}

        for (i, state) in enumerate(self.nodes()):
            scope_dict = state.scope_dict()
            for node in state.nodes():
                if isinstance(node,
                              nd.AccessNode) and node.desc(self).transient:
                    arrname = node.data
                    # If transient is accessed in more than one state, it is a
                    # top-level transient
                    if arrname in tstate and tstate[arrname] != i:
                        tstate[arrname] = None
                        result[arrname] = None
                    else:
                        tstate[arrname] = i
                        result[arrname] = scope_dict[node]

        return result

    def shared_transients(self):
        """ Returns a list of transient data that appears in more than one
            state. """
        seen = {}
        shared = []

        # If a transient is present in an inter-state edge, it is shared
        for interstate_edge in self.edges():
            for sym in interstate_edge.data.condition_symbols():
                if sym in self.arrays and self.arrays[sym].transient:
                    seen[sym] = interstate_edge
                    shared.append(sym)

        # If transient is accessed in more than one state, it is shared
        for state in self.nodes():
            for node in state.nodes():
                if isinstance(node,
                              nd.AccessNode) and node.desc(self).transient:
                    if node.desc(self).toplevel or (node.data in seen and
                                                    seen[node.data] != state):
                        shared.append(node.data)
                    seen[node.data] = state

        return dtypes.deduplicate(shared)

    def input_arrays(self):
        """ Returns a list of input arrays that need to be fed into the SDFG.
        """
        result = []
        for state in self.nodes():
            for node in state.source_nodes():
                if isinstance(node, nd.AccessNode):
                    if node not in result:
                        result.append(node)
        return result

    def output_arrays(self):
        """ Returns a list of output arrays that need to be returned from the
            SDFG. """
        result = []
        for state in self.nodes():
            for node in state.sink_nodes():
                if isinstance(node, nd.AccessNode):
                    if node not in result:
                        result.append(node)
        return result

    def save(self, filename: str, use_pickle=False, with_metadata=False):
        """ Save this SDFG to a file.
            :param filename: File name to save to.
            :param use_pickle: Use Python pickle as the SDFG format (default:
                               JSON).
            :param with_metadata: Save property metadata (e.g. name,
                                  description). False or True override current
                                  option, whereas None keeps default
        """
        try:
            os.makedirs(os.path.dirname(filename), exist_ok=True)
        except (FileNotFoundError, FileExistsError):
            pass

        if use_pickle:
            with open(filename, "wb") as fp:
                symbolic.SympyAwarePickler(fp).dump(self)
        else:
            if with_metadata is not None:
                old_meta = dace.serialize.JSON_STORE_METADATA
                dace.serialize.JSON_STORE_METADATA = with_metadata
            with open(filename, "w") as fp:
                fp.write(dace.serialize.dumps(self.to_json()))
            if with_metadata is not None:
                dace.serialize.JSON_STORE_METADATA = old_meta

    @staticmethod
    def from_file(filename: str):
        """ Constructs an SDFG from a file.
            :param filename: File name to load SDFG from.
            :return: An SDFG.
        """
        with open(filename, "rb") as fp:
            firstbyte = fp.read(1)
            fp.seek(0)
            if firstbyte == b'{':  # JSON file
                sdfg_json = json.load(fp)
                sdfg = SDFG.from_json(sdfg_json)
            else:  # Pickle
                sdfg = symbolic.SympyAwareUnpickler(fp).load()

            if not isinstance(sdfg, SDFG):
                raise TypeError("Loaded file is not an SDFG (loaded "
                                "type: %s)" % type(sdfg).__name__)
            return sdfg

    # Dynamic SDFG creation API
    ##############################
    def add_state(self, label=None, is_start_state=False):
        """ Adds a new SDFG state to this graph and returns it.
            :param label: State label.
            :param is_start_state: If True, resets SDFG starting state to this
                                   state.
            :return: A new SDFGState object.
        """
        if label is None or any([s.label == label for s in self.nodes()]):
            i = len(self)
            base = "state" if label is None else label
            while True:
                # Append a number. If the state already exists, increment the
                # number until it doesn't
                label = "{}_{}".format(base, i)
                if any([s.label == label for s in self.nodes()]):
                    i += 1
                else:
                    break
        state = SDFGState(label, self)

        self.add_node(state, is_start_state=is_start_state)
        return state

<<<<<<< HEAD
    def _find_new_name(self, name: str):
        """ Tries to find a new name by adding an underscore and a number. """
        index = 0
        while (name + ('_%d' % index)) in self._arrays:
            index += 1

        return name + ('_%d' % index)

=======
>>>>>>> a88b4230
    def add_array(self,
                  name: str,
                  shape,
                  dtype,
                  storage=dtypes.StorageType.Default,
                  materialize_func=None,
                  transient=False,
                  strides=None,
                  offset=None,
                  toplevel=False,
                  debuginfo=None,
                  allow_conflicts=False,
<<<<<<< HEAD
                  access_order=None,
                  find_new_name=False):
=======
                  total_size=None):
>>>>>>> a88b4230
        """ Adds an array to the SDFG data descriptor store. """

        if not isinstance(name, str):
            raise TypeError(
                "Array name must be a string. Got %s" % type(name).__name__)

        # If exists, fail
        if name in self._arrays:
            if not find_new_name:
                raise NameError(
                    'Array or Stream with name "%s" already exists '
                    "in SDFG" % name)
            else:
                name = self._find_new_name(name)

        # convert strings to int if possible
        newshape = []
        for s in shape:
            try:
                newshape.append(int(s))
            except:
                newshape.append(dace.symbolic.pystr_to_symbolic(s))
        shape = newshape

        if isinstance(dtype, type) and dtype in dtypes._CONSTANT_TYPES[:-1]:
            dtype = dtypes.typeclass(dtype)

        desc = dt.Array(
            dtype,
            shape,
            storage=storage,
            materialize_func=materialize_func,
            allow_conflicts=allow_conflicts,
            transient=transient,
            strides=strides,
            offset=offset,
            toplevel=toplevel,
            debuginfo=debuginfo,
            total_size=total_size)

        self._arrays[name] = desc
<<<<<<< HEAD
        return name, desc

    def add_stream(self,
                   name: str,
                   dtype,
                   veclen=1,
                   buffer_size=1,
                   shape=(1, ),
                   storage=dtypes.StorageType.Default,
                   transient=False,
                   strides=None,
                   offset=None,
                   toplevel=False,
                   debuginfo=None,
                   find_new_name=False):
=======
        return desc

    def add_stream(
            self,
            name: str,
            dtype,
            veclen=1,
            buffer_size=1,
            shape=(1, ),
            storage=dtypes.StorageType.Default,
            transient=False,
            offset=None,
            toplevel=False,
            debuginfo=None,
    ):
>>>>>>> a88b4230
        """ Adds a stream to the SDFG data descriptor store. """
        if not isinstance(name, str):
            raise TypeError(
                "Stream name must be a string. Got %s" % type(name).__name__)

        # If exists, fail
        if name in self._arrays:
            if not find_new_name:
                raise NameError(
                    'Array or Stream with name "%s" already exists '
                    "in SDFG" % name)
            else:
                name = self._find_new_name(name)

        if isinstance(dtype, type) and dtype in dtypes._CONSTANT_TYPES[:-1]:
            dtype = dtypes.typeclass(dtype)

        desc = dt.Stream(
            dtype,
            veclen,
            buffer_size,
            shape=shape,
            storage=storage,
            transient=transient,
            offset=offset,
            toplevel=toplevel,
            debuginfo=debuginfo,
        )

        self._arrays[name] = desc
        return name, desc

    def add_scalar(self,
                   name: str,
                   dtype,
                   storage=dtypes.StorageType.Default,
                   transient=False,
                   toplevel=False,
                   debuginfo=None,
                   find_new_name=False):
        """ Adds a scalar to the SDFG data descriptor store. """
        if not isinstance(name, str):
            raise TypeError(
                "Scalar name must be a string. Got %s" % type(name).__name__)
        # If exists, fail
        if name in self._arrays:
            if not find_new_name:
                raise NameError(
                    'Array or Stream with name "%s" already exists '
                    "in SDFG" % name)
            else:
                name = self._find_new_name(name)

        if isinstance(dtype, type) and dtype in dtypes._CONSTANT_TYPES[:-1]:
            dtype = dtypes.typeclass(dtype)

        desc = dt.Scalar(
            dtype,
            storage=storage,
            transient=transient,
            toplevel=toplevel,
            debuginfo=debuginfo,
        )

        self._arrays[name] = desc
<<<<<<< HEAD
        return name, desc
=======
        return desc
>>>>>>> a88b4230

    def add_transient(self,
                      name,
                      shape,
                      dtype,
                      storage=dtypes.StorageType.Default,
                      materialize_func=None,
                      strides=None,
                      offset=None,
                      toplevel=False,
                      debuginfo=None,
                      allow_conflicts=False,
<<<<<<< HEAD
                      access_order=None,
                      find_new_name=False):
=======
                      total_size=None):
>>>>>>> a88b4230
        """ Convenience function to add a transient array to the data
            descriptor store. """
        return self.add_array(
            name,
            shape,
            dtype,
            storage,
            materialize_func,
            True,
            strides,
            offset,
            toplevel=toplevel,
            debuginfo=debuginfo,
            allow_conflicts=allow_conflicts,
<<<<<<< HEAD
            access_order=access_order,
            find_new_name=find_new_name)
=======
            total_size=total_size)
>>>>>>> a88b4230

    def temp_data_name(self):
        """ Returns a temporary data descriptor name that can be used in this SDFG. """

        name = '__tmp%d' % self._temp_transients
        while name in self._arrays:
            self._temp_transients += 1
            name = '__tmp%d' % self._temp_transients
        self._temp_transients += 1

        return name

    def add_temp_transient(self,
                           shape,
                           dtype,
                           storage=dtypes.StorageType.Default,
                           materialize_func=None,
                           strides=None,
                           offset=None,
                           toplevel=False,
                           debuginfo=None,
                           allow_conflicts=False,
                           total_size=None):
        """ Convenience function to add a transient array with a temporary name to the data
            descriptor store. """
        return self.add_array(
            self.temp_data_name(),
            shape,
            dtype,
            storage,
            materialize_func,
            True,
            strides,
            offset,
            toplevel=toplevel,
            debuginfo=debuginfo,
            allow_conflicts=allow_conflicts,
            total_size=total_size)

    def add_datadesc(self, name: str, datadesc: dt.Data, find_new_name=False):
        """ Adds an existing data descriptor to the SDFG array store.
            :param name: Name to use.
            :param datadesc: Data descriptor to add.
            :param find_new_name: If True and data descriptor with this name
                                  exists, finds a new name to add.
            :return: Name of the new data descriptor
        """
        if not isinstance(name, str):
            raise TypeError("Data descriptor name must be a string. Got %s" %
                            type(name).__name__)
        # If exists, fail
        if name in self._arrays:
            if find_new_name:
                name = self._find_new_name(name)
            else:
                raise NameError(
                    'Array or Stream with name "%s" already exists '
                    "in SDFG" % name)
        self._arrays[name] = datadesc
        return name

    def add_loop(
            self,
            before_state,
            loop_state,
            after_state,
            loop_var: str,
            initialize_expr: str,
            condition_expr: str,
            increment_expr: str,
            loop_end_state=None,
    ):
        """ Helper function that adds a looping state machine around a
            given state (or sequence of states).
            :param before_state: The state after which the loop should
                                 begin, or None if the loop is the first
                                 state (creates an empty state).
            :param loop_state: The state that begins the loop. See also
                               `loop_end_state` if the loop is multi-state.
            :param after_state: The state that should be invoked after
                                the loop ends, or None if the program
                                should terminate (creates an empty state).
            :param loop_var: A name of an inter-state variable to use
                             for the loop. If None, `initialize_expr`
                             and `increment_expr` must be None.
            :param initialize_expr: A string expression that is assigned
                                    to `loop_var` before the loop begins.
                                    If None, does not define an expression.
            :param condition_expr: A string condition that occurs every
                                   loop iteration. If None, loops forever
                                   (undefined behavior).
            :param increment_expr: A string expression that is assigned to
                                   `loop_var` after every loop iteration.
                                    If None, does not define an expression.
            :param loop_end_state: If the loop wraps multiple states, the
                                   state where the loop iteration ends.
                                   If None, sets the end state to
                                   `loop_state` as well.
            :return: A 3-tuple of (`before_state`, generated loop guard state,
                                   `after_state`).
        """
        from dace.frontend.python.astutils import negate_expr  # Avoid import loops

        # Argument checks
        if loop_var is None and (initialize_expr or increment_expr):
            raise ValueError("Cannot initalize or increment an empty loop"
                             " variable")

        # Handling empty states
        if loop_end_state is None:
            loop_end_state = loop_state
        if before_state is None:
            before_state = self.add_state()
        if after_state is None:
            after_state = self.add_state()

        # Create guard state
        guard = self.add_state("guard")

        # Loop initialization
        init = None if initialize_expr is None else {loop_var: initialize_expr}
        self.add_edge(before_state, guard, ed.InterstateEdge(assignments=init))

        # Loop condition
        if condition_expr:
            cond_ast = CodeProperty.from_string(condition_expr,
                                                dtypes.Language.Python)
        else:
            cond_ast = CodeProperty.from_string('True', dtypes.Language.Python)
        self.add_edge(guard, loop_state, ed.InterstateEdge(cond_ast))
        self.add_edge(guard, after_state,
                      ed.InterstateEdge(negate_expr(cond_ast)))

        # Loop incrementation
        incr = None if increment_expr is None else {loop_var: increment_expr}
        self.add_edge(
            loop_end_state, guard, ed.InterstateEdge(assignments=incr))

        return before_state, guard, after_state

    # SDFG queries
    ##############################

    def find_state(self, state_id_or_label):
        """ Finds a state according to its ID (if integer is provided) or
            label (if string is provided).

            :param state_id_or_label: State ID (if int) or label (if str).
            :return: An SDFGState object.
        """

        if isinstance(state_id_or_label, str):
            for s in self.nodes():
                if s.label == state_id_or_label:
                    return s
            raise LookupError("State %s not found" % state_id_or_label)
        elif isinstance(state_id_or_label, int):
            return self.nodes()[state_id_or_label]
        else:
            raise TypeError(
                "state_id_or_label is not an int nor string: {}".format(
                    state_id_or_label))

    def find_node(self, state_id_or_label, node_id_or_label):
        """ Finds a node within a state according to its ID (if integer is
            provided) or label (if string is provided).

            :param state_id_or_label: State ID (if int) or label (if str).
            :param node_id_or_label:  Node ID (if int) or label (if str)
                                      within the given state.
            :return: A nodes.Node object.
        """
        state = self.find_state(state_id_or_label)
        return state.find_node(node_id_or_label)

    def specialize(self, additional_symbols=None, specialize_all_symbols=True):
        """ Sets symbolic values in this SDFG to constants.
            :param additional_symbols: Additional values to specialize.
            :param specialize_all_symbols: If True, raises an
                   UnboundLocalError if at least one of the symbols in the
                   SDFG is unset.
        """
        syms = {}
        additional_symbols = additional_symbols or {}
        undefined_symbols = self.undefined_symbols(False)
        # scalar_arguments = self.scalar_parameters(False)
        for (
                symname
        ) in undefined_symbols:  # itertools.chain(undefined_symbols, scalar_arguments):
            try:
                syms[symname] = symbolic.symbol(symname).get()
            except UnboundLocalError:
                # Allow scalar arguments to remain undefined, but fail on
                # symbols
                if specialize_all_symbols and symname not in additional_symbols:
                    pass

        # Augment symbol values from additional symbols
        syms.update({
            # If symbols are passed, extract the value. If constants are
            # passed, use them directly.
            name: val.get() if isinstance(val, dace.symbolic.symbol) else val
            for name, val in additional_symbols.items()
        })

        # Update constants
        for k, v in syms.items():
            self.add_constant(k, v)

    def compile(self, specialize=None, optimizer=None, output_file=None):
        """ Compiles a runnable binary from this SDFG.

            :param specialize: If True, specializes all symbols to their
                               defined values as constants. If None, uses
                               configuration setting.
            :param optimizer: If defines a valid class name, it will be called
                              during compilation to transform the SDFG as
                              necessary. If None, uses configuration setting.
            :param output_file: If not None, copies the output library file to
                                the specified path.
            :return: A callable CompiledSDFG object.
        """

        # Importing these outside creates an import loop
        from dace.codegen import codegen, compiler

        if Config.get_bool("compiler", "use_cache"):
            # Try to see if a cached version of the binary exists
            # print("looking for cached binary: " + compiler.get_binary_name(self.name))
            binary_filename = compiler.get_binary_name(self.name)
            if os.path.isfile(binary_filename):
                # print("A cached binary was found!")
                return compiler.load_from_file(self, binary_filename)

        ############################
        # DaCe Compilation Process #

        # Clone SDFG as the other modules may modify its contents
        sdfg = copy.deepcopy(self)

        # Fill in scope entry/exit connectors
        sdfg.fill_scope_connectors()

        # Propagate memlets in the graph
        if self._propagate:
            propagate_labels_sdfg(sdfg)

        # Specialize SDFG to its symbol values
        if (specialize is None and Config.get_bool(
                "optimizer", "autospecialize")) or specialize == True:
            sdfg.specialize()

        # Optimize SDFG using the CLI or external hooks
        optclass = _get_optimizer_class(optimizer)
        if optclass is not None:
            opt = optclass(sdfg)
            sdfg = opt.optimize()

        sdfg.save(os.path.join('_dotgraphs', 'program.sdfg'))

        # Generate code for the program by traversing the SDFG state by state
        program_objects = codegen.generate_code(sdfg)

        # Generate the program folder and write the source files
        program_folder = compiler.generate_program_folder(
            self, program_objects, os.path.join(".dacecache", sdfg.name))

        # Compile the code and get the shared library path
        shared_library = compiler.configure_and_compile(program_folder)

        # If provided, save output to path or filename
        if output_file is not None:
            if os.path.isdir(output_file):
                output_file = os.path.join(output_file,
                                           os.path.basename(shared_library))
            shutil.copyfile(shared_library, output_file)

        # Get the function handle
        return compiler.get_program_handle(shared_library, sdfg)

    def argument_typecheck(self, args, kwargs, types_only=False):
        """ Checks if arguments and keyword arguments match the SDFG
            types. Raises RuntimeError otherwise.

            :raise RuntimeError: Argument count mismatch.
            :raise TypeError: Argument type mismatch.
            :raise NotImplementedError: Unsupported argument type.
        """
        expected_args = self.arglist()
        num_args_passed = len(args) + len(kwargs)
        num_args_expected = len(expected_args)
        if num_args_passed < num_args_expected:
            expected_kwargs = list(expected_args.keys())[len(args):]
            missing_args = [k for k in expected_kwargs if k not in kwargs]
            raise RuntimeError(
                "Missing arguments to SDFG: '%s'" % (', '.join(missing_args)))
        elif num_args_passed > num_args_expected:
            unnecessary_args = []
            extra_args = len(args) - len(expected_args)
            if extra_args > 0:
                unnecessary_args.extend(
                    'Argument #%d' % (i + len(expected_args) + 1)
                    for i in range(extra_args))
                unnecessary_args.extend(kwargs.keys())
            else:
                unnecessary_args = [
                    k for k in kwargs.keys() if k not in expected_args
                ]
            raise RuntimeError("Too many arguments to SDFG. Unnecessary "
                               "arguments: %s" % ', '.join(unnecessary_args))
        positional_args = list(args)
        for i, arg in enumerate(expected_args):
            expected = expected_args[arg]
            if i < len(positional_args):
                passed = positional_args[i]
            else:
                if arg not in kwargs:
                    raise RuntimeError(
                        "Missing argument to DaCe program: {}".format(arg))
                passed = kwargs[arg]
            if types_only:
                desc = dt.create_datadescriptor(passed)
                if not expected.is_equivalent(desc):
                    raise TypeError("Type mismatch for argument: "
                                    "expected %s, got %s" % (expected, desc))
                else:
                    continue
            if isinstance(expected, dace.data.Array):
                if not isinstance(passed, np.ndarray):
                    raise TypeError("Type mismatch for argument {}: "
                                    "expected array type, got {}".format(
                                        arg, type(passed)))
            elif (isinstance(expected, dace.data.Scalar)
                  or isinstance(expected, dace.dtypes.typeclass)):
                if (not dace.dtypes.isconstant(passed)
                        and not isinstance(passed, dace.symbolic.symbol)):
                    raise TypeError("Type mismatch for argument {}: "
                                    "expected scalar type, got {}".format(
                                        arg, type(passed)))
            elif isinstance(expected, dace.data.Stream):
                if not isinstance(passed, dace.dtypes.stream):
                    raise TypeError("Type mismatch for argument {}: "
                                    "expected stream type, got {}".format(
                                        arg, type(passed)))
            else:
                raise NotImplementedError(
                    "Type checking not implemented for type {} (argument "
                    "{})".format(type(expected).__name__, arg))

    def __call__(self, *args, **kwargs):
        """ Invokes an SDFG, generating and compiling code if necessary. """

        binaryobj = self.compile()

        # Verify passed arguments (unless disabled by the user)
        if dace.config.Config.get_bool("execution", "general", "check_args"):
            self.argument_typecheck(args, kwargs)
        return binaryobj(*args, **kwargs)

    def fill_scope_connectors(self):
        """ Fills missing scope connectors (i.e., "IN_#"/"OUT_#" on entry/exit
            nodes) according to data on the memlets. """
        for state in self.nodes():
            state.fill_scope_connectors()

    def predecessor_state_transitions(self, state):
        """ Yields paths (lists of edges) that the SDFG can pass through
            before computing the given state. """
        from networkx import all_simple_paths

        for path in all_simple_paths(self, self._start_state, state):
            yield [
                next(e for e in self.out_edges(s) if e.dst == d)
                for s, d in zip(path[:-1], path[1:])
            ]

    def predecessor_states(self, state):
        """ Returns a list of unique states that the SDFG can pass through
            before computing the given state. """
        from networkx import all_simple_paths

        start_state = self._start_state or self.source_nodes()[0]
        return set([
            n for path in all_simple_paths(self, start_state, state)
            for n in path
        ])

    def validate(self) -> None:
        """ Verifies the correctness of an SDFG by applying multiple tests.

            Raises an InvalidSDFGError with the erroneous node/edge
            on failure.
        """
        try:
            # SDFG-level checks
            if not validate_name(self.name):
                raise InvalidSDFGError("Invalid name", self, None)

            if len(self.source_nodes()) > 1 and self._start_state is None:
                raise InvalidSDFGError("Starting state undefined", self, None)

            if len(set([s.label for s in self.nodes()])) != len(self.nodes()):
                raise InvalidSDFGError(
                    "Found multiple states with the same name", self, None)

            # Validate array names
            for name in self._arrays.keys():
                if name is not None and not validate_name(name):
                    raise InvalidSDFGError("Invalid array name %s" % name,
                                           self, None)

            # Check every state separately
            for sid, state in enumerate(self.nodes()):
                state.validate(self, sid)

            # Interstate edge checks
            for eid, edge in enumerate(self.edges()):

                # Name validation
                if len(edge.data.assignments) > 0:
                    for assign in edge.data.assignments.keys():
                        if not validate_name(assign):
                            raise InvalidSDFGInterstateEdgeError(
                                "Invalid interstate symbol name %s" % assign,
                                self, eid)

            # TODO: Check interstate edges with undefined symbols

        except InvalidSDFGError:
            # If the SDFG is invalid, save it
            self.save(os.path.join('_dotgraphs', 'invalid.sdfg'))
            raise

    def is_valid(self) -> bool:
        """ Returns True if the SDFG is verified correctly (using `validate`).
        """
        try:
            self.validate()
        except InvalidSDFGError:
            return False
        return True

    def apply_strict_transformations(self, validate=True):
        """ Applies safe transformations (that will surely increase the
            performance) on the SDFG. For example, this fuses redundant states
            (safely) and removes redundant arrays.

            B{Note:} This is an in-place operation on the SDFG.
        """
        from dace.transformation.dataflow import RedundantArray, MergeArrays
        from dace.transformation.interstate import StateFusion, InlineSDFG

        strict_transformations = [
            StateFusion, RedundantArray, MergeArrays, InlineSDFG
        ]

        self.apply_transformations(
            strict_transformations, validate=validate, strict=True)

    def apply_transformations(self,
                              patterns: Union[Type, List[Type]],
                              validate: bool = True,
                              strict: bool = False,
                              states: Optional[List[Any]] = None,
                              apply_once: bool = False,
                              properties: Dict[str, Any] = None):
        """ This function applies transformations as given in the argument
            patterns. Operates in-place.
            :param patterns: A Transformation class or a list thereof to apply.
            :param validate: If True, validates after every transformation.
            :param strict: If True, operates in strict transformation mode.
            :param states: If not None, specifies a subset of states to
                           apply transformations on.
            :param apply_once: If True, applies the first found transformation
                               and returns. Otherwise, applies until no further
                               transformations are found.
            :param properties: Properties to set when applying transformations.
        """
        # Avoiding import loops
        from dace.transformation import optimizer
        from dace.transformation.pattern_matching import Transformation

        if isinstance(patterns, type) and issubclass(patterns, Transformation):
            patterns = [patterns]

        # Apply strict state fusions greedily.
        opt = optimizer.SDFGOptimizer(self, inplace=True)
        applied = True
        applied_transformations = collections.defaultdict(int)
        while applied:
            applied = False
            # Find and apply immediately
            for match in opt.get_pattern_matches(
                    strict=strict, patterns=patterns, states=states):
                sdfg = self.sdfg_list[match.sdfg_id]
                if properties is not None:
                    for prop_name, prop_val in properties.items():
                        setattr(match, prop_name, prop_val)
                match.apply(sdfg)
                applied_transformations[type(match).__name__] += 1
                if validate:
                    self.fill_scope_connectors()
                    self.validate()
                applied = True
                break
            if apply_once and applied:
                break

        if Config.get_bool('debugprint') and len(applied_transformations) > 0:
            print('Applied {}.'.format(', '.join([
                '%d %s' % (v, k) for k, v in applied_transformations.items()
            ])))

    def apply_gpu_transformations(self,
                                  states=None,
                                  validate=True,
                                  strict=True):
        """ Applies a series of transformations on the SDFG for it to
            generate GPU code.
            @note: It is recommended to apply redundant array removal
            transformation after this transformation. Alternatively,
            you can apply_strict_transformations() after this transformation.
            @note: This is an in-place operation on the SDFG.
        """
        # Avoiding import loops
        from dace.transformation.dataflow import GPUTransformLocalStorage

        patterns = [GPUTransformLocalStorage]
        self.apply_transformations(
            patterns, validate=validate, strict=strict, states=states)

    def generate_code(self, specialize=None):
        """ Generates code from this SDFG and returns it.
            :param specialize: If True, specializes all set symbols to their
                               values in the generated code. If None,
                               uses default configuration value.
            :return: A list of `CodeObject` objects containing the generated
                      code of different files and languages.
        """

        # Import loop "fix"
        from dace.codegen import codegen

        ################################
        # DaCe Code Generation Process #
        sdfg = copy.deepcopy(self)

        # Fill in scope entry/exit connectors
        sdfg.fill_scope_connectors()

        # Propagate memlets in the graph
        if sdfg.propagate:
            labeling.propagate_labels_sdfg(sdfg)

        # Specialize SDFG to its symbol values
        if (specialize is None and Config.get_bool(
                "optimizer", "autospecialize")) or specialize == True:
            sdfg.specialize()

        sdfg.draw_to_file()
        sdfg.save(os.path.join('_dotgraphs', 'program.sdfg'))

        # Generate code for the program by traversing the SDFG state by state
        program_code = codegen.generate_code(sdfg)

        return program_code


class MemletTrackingView(object):
    """ A mixin class that enables tracking memlets in directed acyclic multigraphs. """

    def memlet_path(self,
                    edge: MultiConnectorEdge) -> List[MultiConnectorEdge]:
        """ Given one edge, returns a list of edges representing a path
            between its source and sink nodes. Used for memlet tracking.

            @note: Behavior is undefined when there is more than one path
                   involving this edge.
            :param edge: An edge within this state.
            :return: A list of edges from a source node to a destination node.
            """
        result = [edge]

        # Obtain the full state (to work with paths that trace beyond a scope)
        state = self._graph

        # If empty memlet, return itself as the path
        if edge.src_conn is None and edge.dst_conn is None and edge.data.data is None:
            return result

        # Prepend incoming edges until reaching the source node
        curedge = edge
        while not isinstance(curedge.src,
                             (nd.CodeNode, nd.AccessNode, nd.Reduce)):
            # Trace through scopes using OUT_# -> IN_#
            if isinstance(curedge.src, (nd.EntryNode, nd.ExitNode)):
                if curedge.src_conn is None:
                    raise ValueError(
                        "Source connector cannot be None for {}".format(
                            curedge.src))
                assert curedge.src_conn.startswith("OUT_")
                next_edge = next(
                    e for e in state.in_edges(curedge.src)
                    if e.dst_conn == "IN_" + curedge.src_conn[4:])
                result.insert(0, next_edge)
                curedge = next_edge

        # Prepend outgoing edges until reaching the sink node
        curedge = edge
        while not isinstance(curedge.dst,
                             (nd.CodeNode, nd.AccessNode, nd.Reduce)):
            # Trace through scope entry using IN_# -> OUT_#
            if isinstance(curedge.dst, (nd.EntryNode, nd.ExitNode)):
                if curedge.dst_conn is None:
                    raise ValueError(
                        "Destination connector cannot be None for {}".format(
                            curedge.dst))
                if not curedge.dst_conn.startswith("IN_"):  # Map variable
                    break
                next_edge = next(
                    e for e in state.out_edges(curedge.dst)
                    if e.src_conn == "OUT_" + curedge.dst_conn[3:])
                result.append(next_edge)
                curedge = next_edge

        return result

    def memlet_tree(self, edge: MultiConnectorEdge) -> mm.MemletTree:
        """ Given one edge, returns a tree of edges between its node source(s)
            and sink(s). Used for memlet tracking.

            :param edge: An edge within this state.
            :return: A tree of edges whose root is the source/sink node
                     (depending on direction) and associated children edges.
            """
        propagate_forward = False
        propagate_backward = False
        if ((isinstance(edge.src, nd.EntryNode) and edge.src_conn is not None)
                or
            (isinstance(edge.dst, nd.EntryNode) and edge.dst_conn is not None
             and edge.dst_conn.startswith('IN_'))):
            propagate_forward = True
        if ((isinstance(edge.src, nd.ExitNode) and edge.src_conn is not None)
                or
            (isinstance(edge.dst, nd.ExitNode) and edge.dst_conn is not None)):
            propagate_backward = True

        # If either both are False (no scopes involved) or both are True
        # (invalid SDFG), we return only the current edge as a degenerate tree
        if propagate_forward == propagate_backward:
            return mm.MemletTree(edge)

        # Obtain the full state (to work with paths that trace beyond a scope)
        state = self._graph

        # Find tree root
        curedge = edge
        if propagate_forward:
            while (isinstance(curedge.src, nd.EntryNode)
                   and curedge.src_conn is not None):
                assert curedge.src_conn.startswith('OUT_')
                cname = curedge.src_conn[4:]
                curedge = next(
                    e for e in state.in_edges(curedge.src)
                    if e.dst_conn == 'IN_%s' % cname)
        elif propagate_backward:
            while (isinstance(curedge.dst, nd.ExitNode)
                   and curedge.dst_conn is not None):
                assert curedge.dst_conn.startswith('IN_')
                cname = curedge.dst_conn[3:]
                curedge = next(
                    e for e in state.out_edges(curedge.dst)
                    if e.src_conn == 'OUT_%s' % cname)
        tree_root = mm.MemletTree(curedge)

        # Collect children (recursively)
        def add_children(treenode):
            if propagate_forward:
                if not (isinstance(treenode.edge.dst, nd.EntryNode)
                        and treenode.edge.dst_conn
                        and treenode.edge.dst_conn.startswith('IN_')):
                    return
                conn = treenode.edge.dst_conn[3:]
                treenode.children = [
                    mm.MemletTree(e, parent=treenode)
                    for e in state.out_edges(treenode.edge.dst)
                    if e.src_conn == 'OUT_%s' % conn
                ]
            elif propagate_backward:
                if (not isinstance(treenode.edge.src, nd.ExitNode)
                        or treenode.edge.src_conn is None):
                    return
                conn = treenode.edge.src_conn[4:]
                treenode.children = [
                    mm.MemletTree(e, parent=treenode)
                    for e in state.in_edges(treenode.edge.src)
                    if e.dst_conn == 'IN_%s' % conn
                ]

            for child in treenode.children:
                add_children(child)

        # Start from root node (obtained from above parent traversal)
        add_children(tree_root)

        # Find edge in tree
        def traverse(node):
            if node.edge == edge:
                return node
            for child in node.children:
                res = traverse(child)
                if res is not None:
                    return res
            return None

        # Return node that corresponds to current edge
        return traverse(tree_root)


class ScopeSubgraphView(SubgraphView, MemletTrackingView):
    """ An extension to SubgraphView that enables the creation of scope
        dictionaries in subgraphs and free symbols. """

    def __init__(self, graph, subgraph_nodes):
        super(ScopeSubgraphView, self).__init__(graph, subgraph_nodes)
        self._clear_scopedict_cache()

    @property
    def parent(self):
        return self._graph.parent

    def _clear_scopedict_cache(self):
        """ Clears the cached results for the scope_dict function.

            For use when the graph mutates (e.g., new edges/nodes, deletions).
        """
        self._scope_dict_toparent_cached = None
        self._scope_dict_tochildren_cached = None

    def scope_dict(self,
                   node_to_children=False,
                   return_ids=False,
                   validate=True):
        """ Returns a dictionary that segments an SDFG state into
            entry-node/exit-node scopes.

            :param node_to_children: If False (default), returns a mapping
                                     of each node to its parent scope
                                     (ScopeEntry) node. If True, returns a
                                     mapping of each parent node to a list of
                                     children nodes.
            :type node_to_children: bool
            :param return_ids: Return node ID numbers instead of node objects.
            :type return_ids: bool
            :param validate: Ensure that the graph is not malformed when
                 computing dictionary.
            :return: The mapping from a node to its parent scope node, or the
                     mapping from a node to a list of children nodes.
            :rtype: dict(Node, Node) or dict(Node, list(Node))
        """
        result = None
        if not node_to_children and self._scope_dict_toparent_cached is not None:
            result = copy.copy(self._scope_dict_toparent_cached)
        elif node_to_children and self._scope_dict_tochildren_cached is not None:
            result = copy.copy(self._scope_dict_tochildren_cached)

        if result is None:
            result = {}
            node_queue = collections.deque(self.source_nodes())
            eq = _scope_dict_inner(self, node_queue, None, node_to_children,
                                   result)

            # Sanity check
            if validate:
                assert len(eq) == 0

            # Cache result
            if node_to_children:
                self._scope_dict_tochildren_cached = result
            else:
                self._scope_dict_toparent_cached = result

            result = copy.copy(result)

        if return_ids:
            return _scope_dict_to_ids(self, result)
        return result

    def scope_subgraph(self, entry_node, include_entry=True,
                       include_exit=True):
        """ Returns a subgraph that only contains the scope, defined by the
            given entry node.
        """
        return _scope_subgraph(self, entry_node, include_entry, include_exit)

    def top_level_transients(self):
        return top_level_transients(self)

    def all_transients(self):
        return all_transients(self)

    def entry_node(self, exit_node):
        """ Returns the entry node corresponding to the passed exit node. """
        return self.scope_dict()[exit_node]

    def exit_nodes(self, entry_node):
        """ Returns the exit node leaving the context opened by
            the given entry node. """

        if not isinstance(entry_node, nd.EntryNode):
            raise TypeError(
                "Received {}: should be dace.nodes.EntryNode".format(
                    type(entry_node).__name__))

        node_to_children = self.scope_dict(True)
        return [
            v for v in node_to_children[entry_node]
            if isinstance(v, nd.ExitNode)
        ]

    def data_symbols(self):
        """Returns all symbols used in data nodes."""
        return data_symbols(self)

    def scope_symbols(self):
        """Returns all symbols defined by scopes within this state."""
        return scope_symbols(self)

    def interstate_symbols(self):
        """Returns all symbols (assigned, used) in interstate edges in nested
           SDFGs within this subgraph."""
        return interstate_symbols(self)

    def undefined_symbols(self, sdfg, include_scalar_data):
        return undefined_symbols(sdfg, self, include_scalar_data)

    def all_nodes_recursive(self):
        all_nodes = []
        for node in self.nodes():
            all_nodes.append((node, self))
            if isinstance(node, dace.graph.nodes.NestedSDFG):
                all_nodes += node.sdfg.all_nodes_recursive()
        return all_nodes

    def all_edges_recursive(self):
        all_edges = [(e, self) for e in self.edges()]
        for node in self.nodes():
            if isinstance(node, dace.graph.nodes.NestedSDFG):
                all_edges += node.sdfg.all_edges_recursive()
        return all_edges


# TODO: Use mixin for SDFGState and ScopeSubgraphView for scope dict
@make_properties
class SDFGState(OrderedMultiDiConnectorGraph, MemletTrackingView):
    """ An acyclic dataflow multigraph in an SDFG, corresponding to a
        single state in the SDFG state machine. """

    is_collapsed = Property(
        dtype=bool,
        desc="Show this node/scope/state as collapsed",
        default=False)

    nosync = Property(
        dtype=bool,
        default=False,
        desc="Do not synchronize at the end of the state")

    instrument = Property(
        choices=dtypes.InstrumentationType,
        desc="Measure execution statistics with given method",
        default=dtypes.InstrumentationType.No_Instrumentation)

    def __init__(self, label=None, sdfg=None, debuginfo=None):
        """ Constructs an SDFG state.
            :param label: Name for the state (optional).
            :param sdfg: A reference to the parent SDFG.
            :param debuginfo: Source code locator for debugging.
        """
        super(SDFGState, self).__init__()
        self._label = label
        self._parent = sdfg
        self._graph = self  # Allowing MemletTrackingView mixin to work
        self._clear_scopedict_cache()
        self._debuginfo = debuginfo
        self.is_collapsed = False
        self.nosync = False
        self._parallel_parent = (
            None
        )  # This (and is_parallel and set_parallel_parent) are duplicated...
        self._instrumented_parent = (
            False
        )  # Same as above. This flag is needed to know if the parent is instrumented (it's possible for a parent to be serial and instrumented.)

    @property
    def parent(self):
        """ Returns the parent SDFG of this state. """
        return self._parent

    def has_instrumented_parent(self):
        return self._instrumented_parent

    def set_instrumented_parent(self):
        self._instrumented_parent = (
            True
        )  # When this is set: Under no circumstances try instrumenting this (or any transitive children)

    def is_parallel(self):
        return self._parallel_parent is not None

    def set_parallel_parent(self, parallel_parent):
        self._parallel_parent = parallel_parent

    def get_parallel_parent(self):
        return self._parallel_parent

    def __str__(self):
        return self._label

    # Clears the cached results for the scope_dict function.
    # For use when the graph mutates (e.g., new edges/nodes, deletions)
    def _clear_scopedict_cache(self):
        self._scope_dict_toparent_cached = None
        self._scope_dict_tochildren_cached = None
        self._scope_tree_cached = None
        self._scope_leaves_cached = None

    @property
    def label(self):
        return self._label

    @property
    def name(self):
        return self._label

    def set_label(self, label):
        self._label = label

    def replace(self, name: str, new_name: str):
        """ Finds and replaces all occurrences of a symbol or array in this
            state.
            :param name: Name to find.
            :param new_name: Name to replace.
        """
        replace(self, name, new_name)

    def add_node(self, node):
        if not isinstance(node, nd.Node):
            raise TypeError("Expected Node, got " + str(type(node)) + " (" +
                            str(node) + ")")
        self._clear_scopedict_cache()
        return super(SDFGState, self).add_node(node)

    def remove_node(self, node):
        self._clear_scopedict_cache()
        super(SDFGState, self).remove_node(node)

    def add_edge(self, u, u_connector, v, v_connector, memlet):
        if not isinstance(u, nd.Node):
            raise TypeError(
                "Source node is not of type nd.Node (type: %s)" % str(type(u)))
        if u_connector is not None and not isinstance(u_connector, str):
            raise TypeError("Source connector is not string (type: %s)" % str(
                type(u_connector)))
        if not isinstance(v, nd.Node):
            raise TypeError("Destination node is not of type nd.Node (type: " +
                            "%s)" % str(type(v)))
        if v_connector is not None and not isinstance(v_connector, str):
            raise TypeError("Destination connector is not string (type: %s)" %
                            str(type(v_connector)))
        if not isinstance(memlet, mm.Memlet):
            raise TypeError(
                "Memlet is not of type Memlet (type: %s)" % str(type(memlet)))

        self._clear_scopedict_cache()
        return super(SDFGState, self).add_edge(u, u_connector, v, v_connector,
                                               memlet)

    def remove_edge(self, edge):
        self._clear_scopedict_cache()
        super(SDFGState, self).remove_edge(edge)

    def remove_edge_and_connectors(self, edge):
        self._clear_scopedict_cache()
        super(SDFGState, self).remove_edge(edge)
        if edge.src_conn in edge.src.out_connectors:
            edge.src._out_connectors.remove(edge.src_conn)
        if edge.dst_conn in edge.dst.in_connectors:
            edge.dst._in_connectors.remove(edge.dst_conn)

    def all_nodes_recursive(self):
        all_nodes = []
        for node in self.nodes():
            all_nodes.append((node, self))
            if isinstance(node, dace.graph.nodes.NestedSDFG):
                all_nodes += node.sdfg.all_nodes_recursive()
        return all_nodes

    def all_edges_recursive(self):
        all_edges = [(e, self) for e in self.edges()]
        for node in self.nodes():
            if isinstance(node, dace.graph.nodes.NestedSDFG):
                all_edges += node.sdfg.all_edges_recursive()
        return all_edges

    def data_symbols(self):
        """ Returns all symbols used in data nodes. """
        return data_symbols(self)

    def scope_symbols(self):
        """ Returns all symbols defined by scopes within this state. """
        return scope_symbols(self)

    def interstate_symbols(self):
        """ Returns all symbols assigned/used in interstate edges in nested
           SDFGs within this state. """
        return interstate_symbols(self)

    def undefined_symbols(self, sdfg, include_scalar_data):
        return undefined_symbols(sdfg, self, include_scalar_data)

    def data_nodes(self):
        """ Returns all data_nodes (arrays) present in this state. """
        return [n for n in self.nodes() if isinstance(n, nd.AccessNode)]

    def memlets_for_array(self, arrayname):
        return [e for e in self.edges() if e[3].data == arrayname]

    def draw_node(self, graph):
        return dot.draw_node(graph, self, shape="Msquare")

    def to_json(self, parent=None):
        ret = {
            'type':
            type(self).__name__,
            'label':
            self.name,
            'id':
            parent.node_id(self) if parent is not None else None,
            'collapsed':
            self.is_collapsed,
            'scope_dict': {
                k: sorted(v)
                for k, v in sorted(
                    self.scope_dict(node_to_children=True, return_ids=True)
                    .items())
            },
            'nodes': [n.to_json(self) for n in self.nodes()],
            'edges': [
                e.to_json(self) for e in sorted(
                    self.edges(),
                    key=lambda e: (e.src_conn or '', e.dst_conn or ''))
            ],
            'attributes':
            dace.serialize.all_properties_to_json(self),
        }

        return ret

    @classmethod
    def from_json(cls, json_obj, context={'sdfg': None}):
        """ Loads the node properties, label and type into a dict.
            :param json_obj: The object containing information about this node.
                             NOTE: This may not be a string!
            :return: An SDFGState instance constructed from the passed data
        """

        _type = json_obj['type']
        if _type != cls.__name__:
            raise Exception("Class type mismatch")

        attrs = json_obj['attributes']
        nodes = json_obj['nodes']
        edges = json_obj['edges']

        ret = SDFGState(
            label=json_obj['label'], sdfg=context['sdfg'], debuginfo=None)

        rec_ci = {
            'sdfg': context['sdfg'],
            'sdfg_state': ret,
            'callback': context['callback'] if 'callback' in context else None
        }
        dace.serialize.set_properties_from_json(ret, json_obj, rec_ci)

        for n in nodes:
            nret = dace.serialize.loads(
                dace.serialize.dumps(n), context=rec_ci)
            ret.add_node(nret)

        # Connect using the edges
        for e in edges:
            eret = dace.serialize.loads(
                dace.serialize.dumps(e), context=rec_ci)

            ret.add_edge(eret.src, eret.src_conn, eret.dst, eret.dst_conn,
                         eret.data)

        # Fix potentially broken scopes
        for n in nodes:
            if isinstance(n, dace.graph.nodes.MapExit):
                n.map = ret.entry_node(n).map
            elif isinstance(n, dace.graph.nodes.ConsumeExit):
                n.consume = ret.entry_node(n).consume

        return ret

    def _repr_html_(self):
        """ HTML representation of a state, used mainly for Jupyter
            notebooks. """
        # Create dummy SDFG with this state as the only one
        arrays = set(n.data for n in self.data_nodes())
        sdfg = SDFG(self.label)
        sdfg._arrays = {k: self._parent.arrays[k] for k in arrays}
        sdfg.add_node(self)

        return sdfg._repr_html_()

    def scope_tree(self):
        if (hasattr(self, '_scope_tree_cached')
                and self._scope_tree_cached is not None):
            return copy.copy(self._scope_tree_cached)

        sdp = self.scope_dict(node_to_children=False)
        sdc = self.scope_dict(node_to_children=True)

        result = {}

        sdfg_symbols = self.parent.undefined_symbols(True).keys()

        # Get scopes
        for node, scopenodes in sdc.items():
            if node is None:
                exit_node = None
            else:
                exit_node = next(
                    v for v in scopenodes if isinstance(v, nd.ExitNode))
            scope = Scope(node, exit_node)
            scope.defined_vars = set(
                symbolic.pystr_to_symbolic(s)
                for s in (self.parent.symbols_defined_at(node, self).keys()
                          | sdfg_symbols))
            result[node] = scope

        # Scope parents and children
        for node, scope in result.items():
            if node is not None:
                scope.parent = result[sdp[node]]
            scope.children = [
                result[n] for n in sdc[node] if isinstance(n, nd.EntryNode)
            ]

        self._scope_tree_cached = result

        return copy.copy(self._scope_tree_cached)

    def scope_leaves(self):
        if (hasattr(self, '_scope_leaves_cached')
                and self._scope_leaves_cached is not None):
            return copy.copy(self._scope_leaves_cached)
        st = self.scope_tree()
        self._scope_leaves_cached = [
            scope for scope in st.values() if len(scope.children) == 0
        ]
        return copy.copy(self._scope_leaves_cached)

    def scope_dict(self,
                   node_to_children=False,
                   return_ids=False,
                   validate=True):
        """ Returns a dictionary that segments an SDFG state into
            entry-node/exit-node scopes.

            :param node_to_children: If False (default), returns a mapping
                                     of each node to its parent scope
                                     (ScopeEntry) node. If True, returns a
                                     mapping of each parent node to a list of
                                     children nodes.
            :type node_to_children: bool
            :param return_ids: Return node ID numbers instead of node objects.
            :type return_ids: bool
            :param validate: Ensure that the graph is not malformed when
                             computing dictionary.
            :return: The mapping from a node to its parent scope node, or the
                     mapping from a node to a list of children nodes.
            :rtype: dict(Node, Node) or dict(Node, list(Node))
        """
        result = None
        if not node_to_children and self._scope_dict_toparent_cached is not None:
            result = copy.copy(self._scope_dict_toparent_cached)
        elif node_to_children and self._scope_dict_tochildren_cached is not None:
            result = copy.copy(self._scope_dict_tochildren_cached)

        if result is None:
            result = {}
            node_queue = collections.deque(self.source_nodes())
            eq = _scope_dict_inner(self, node_queue, None, node_to_children,
                                   result)

            # Sanity check
            if validate and len(eq) != 0:
                raise RuntimeError("Leftover nodes in queue: {}".format(eq))

            # Cache result
            if node_to_children:
                self._scope_dict_tochildren_cached = result
            else:
                self._scope_dict_toparent_cached = result

            result = copy.copy(result)

        if return_ids:
            return _scope_dict_to_ids(self, result)
        return result

    def scope_subgraph(self, entry_node, include_entry=True,
                       include_exit=True):
        return _scope_subgraph(self, entry_node, include_entry, include_exit)

    def top_level_transients(self):
        """Iterate over top-level transients of this state."""
        return top_level_transients(self)  # Free function

    def all_transients(self):
        """Iterate over all transients in this state."""
        return all_transients(self)

    def entry_node(self, node):
        """ Returns the scope entry node of the given node, or None if
            top-level. """
        return self.scope_dict(False)[node]

    def exit_nodes(self, entry_node):
        """ Returns the exit node leaving the context opened by
            the given entry node. """

        if not isinstance(entry_node, nd.EntryNode):
            raise TypeError(
                "Received {}: should be dace.nodes.EntryNode".format(
                    type(entry_node).__name__))

        node_to_children = self.scope_dict(True)
        return [
            v for v in node_to_children[entry_node]
            if isinstance(v, nd.ExitNode)
        ]

    # Dynamic SDFG creation API
    ##############################
    def add_read(self, array_or_stream_name: str,
                 debuginfo=None) -> nd.AccessNode:
        """ Adds a read-only access node to this SDFG state.
            :param array_or_stream_name: The name of the array/stream.
            :return: An array access node.
        """
        debuginfo = getdebuginfo(debuginfo)
        node = nd.AccessNode(
            array_or_stream_name,
            dtypes.AccessType.ReadOnly,
            debuginfo=debuginfo)
        self.add_node(node)
        return node

    def add_write(self, array_or_stream_name: str,
                  debuginfo=None) -> nd.AccessNode:
        """ Adds a write-only access node to this SDFG state.
            :param array_or_stream_name: The name of the array/stream.
            :return: An array access node.
        """
        debuginfo = getdebuginfo(debuginfo)
        node = nd.AccessNode(
            array_or_stream_name,
            dtypes.AccessType.WriteOnly,
            debuginfo=debuginfo)
        self.add_node(node)
        return node

    def add_access(self, array_or_stream_name: str,
                   debuginfo=None) -> nd.AccessNode:
        """ Adds a general (read/write) access node to this SDFG state.
            :param array_or_stream_name: The name of the array/stream.
            :return: An array access node.
        """
        debuginfo = getdebuginfo(debuginfo)
        node = nd.AccessNode(
            array_or_stream_name,
            dtypes.AccessType.ReadWrite,
            debuginfo=debuginfo)
        self.add_node(node)
        return node

    def add_tasklet(
            self,
            name: str,
            inputs: Set[str],
            outputs: Set[str],
            code: str,
            language: dtypes.Language = dtypes.Language.Python,
            code_global: str = "",
            code_init: str = "",
            code_exit: str = "",
            location: str = "-1",
            debuginfo=None,
    ):
        """ Adds a tasklet to the SDFG state. """
        debuginfo = getdebuginfo(debuginfo)
        tasklet = nd.Tasklet(
            name,
            inputs,
            outputs,
            code,
            language,
            code_global=code_global,
            code_init=code_init,
            code_exit=code_exit,
            location=location,
            debuginfo=debuginfo,
        )
        self.add_node(tasklet)
        return tasklet

    def add_nested_sdfg(
            self,
            sdfg: SDFG,
            parent,
            inputs: Set[str],
            outputs: Set[str],
            name=None,
            schedule=dtypes.ScheduleType.Default,
            location="-1",
            debuginfo=None,
    ):
        """ Adds a nested SDFG to the SDFG state. """
        if name is None:
            name = sdfg.label
        debuginfo = getdebuginfo(debuginfo)

        sdfg.parent = self
        sdfg._parent_sdfg = self.parent

        sdfg.update_sdfg_list([])

        s = nd.NestedSDFG(
            name,
            sdfg,
            inputs,
            outputs,
            schedule=schedule,
            location=location,
            debuginfo=debuginfo,
        )
        self.add_node(s)
        return s

    def _map_from_ndrange(self,
                          name,
                          schedule,
                          unroll,
                          ndrange,
                          debuginfo=None):
        # Input can either be a dictionary or a list of pairs
        if isinstance(ndrange, list):
            params = [k for k, v in ndrange]
            ndrange = {k: v for k, v in ndrange}
        else:
            params = list(ndrange.keys())

        map_range = properties.SubsetProperty.from_string(", ".join(
            [ndrange[p] for p in params]))
        map = nd.Map(
            name, params, map_range, schedule, unroll, debuginfo=debuginfo)
        return map

    def add_map(
            self,
            name,
            ndrange: Dict[str, str],
            schedule=dtypes.ScheduleType.Default,
            unroll=False,
            debuginfo=None,
    ) -> Tuple[nd.MapEntry, nd.MapExit]:
        """ Adds a map entry and map exit.
            :param name:      Map label
            :param ndrange:   Mapping between range variable names and their
                              subsets (parsed from strings)
            :param schedule:  Map schedule type
            :param unroll:    True if should unroll the map in code generation

            :return: (map_entry, map_exit) node 2-tuple
        """
        debuginfo = getdebuginfo(debuginfo)
        map = self._map_from_ndrange(
            name, schedule, unroll, ndrange, debuginfo=debuginfo)
        map_entry = nd.MapEntry(map)
        map_exit = nd.MapExit(map)
        self.add_nodes_from([map_entry, map_exit])
        return map_entry, map_exit

    def add_consume(
            self,
            name,
            elements: Tuple[str, str],
            condition: str = None,
            schedule=dtypes.ScheduleType.Default,
            chunksize=1,
            debuginfo=None,
    ) -> Tuple[nd.ConsumeEntry, nd.ConsumeExit]:
        """ Adds consume entry and consume exit nodes.
            :param name:      Label
            :param elements:  A 2-tuple signifying the processing element
                              index and number of total processing elements
            :param condition: Quiescence condition to finish consuming, or
                              None (by default) to consume until the stream
                              is empty for the first time. If false, will
                              consume forever.
            :param schedule:  Consume schedule type
            :param chunksize: Maximal number of elements to consume at a time

            :return: (consume_entry, consume_exit) node 2-tuple
        """
        if len(elements) != 2:
            raise TypeError("Elements must be a 2-tuple of "
                            "(PE_index, num_PEs)")
        pe_tuple = (elements[0],
                    properties.SymbolicProperty.from_string(elements[1]))

        debuginfo = getdebuginfo(debuginfo)
        consume = nd.Consume(
            name,
            pe_tuple,
            condition,
            schedule,
            chunksize,
            debuginfo=debuginfo)
        entry = nd.ConsumeEntry(consume)
        exit = nd.ConsumeExit(consume)

        self.add_nodes_from([entry, exit])
        return entry, exit

    def add_mapped_tasklet(
            self,
            name: str,
            map_ranges: Dict[str, sbs.Subset],
            inputs: Dict[str, mm.Memlet],
            code: str,
            outputs: Dict[str, mm.Memlet],
            schedule=dtypes.ScheduleType.Default,
            unroll_map=False,
            code_global="",
            code_init="",
            code_exit="",
            location="-1",
            language=dtypes.Language.Python,
            debuginfo=None,
            external_edges=False,
    ) -> Tuple[nd.Tasklet, nd.MapEntry, nd.MapExit]:
        """ Convenience function that adds a map entry, tasklet, map exit,
            and the respective edges to external arrays.
            :param name:       Tasklet (and wrapping map) name
            :param map_ranges: Mapping between variable names and their
                               subsets
            :param inputs:     Mapping between input local variable names and
                               their memlets
            :param code:       Code (written in `language`)
            :param outputs:    Mapping between output local variable names and
                               their memlets
            :param schedule:   Map schedule
            :param unroll_map: True if map should be unrolled in code
                               generation
            :param code_global: (optional) Global code (outside functions)
            :param language:   Programming language in which the code is
                               written
            :param debuginfo:  Debugging information (mostly for DIODE)
            :param external_edges: Create external access nodes and connect
                                   them with memlets automatically

            :return: tuple of (tasklet, map_entry, map_exit)
        """
        map_name = name + "_map"
        debuginfo = getdebuginfo(debuginfo)
        tasklet = nd.Tasklet(
            name,
            set(inputs.keys()),
            set(outputs.keys()),
            code,
            language=language,
            code_global=code_global,
            code_init=code_init,
            code_exit=code_exit,
            location=location,
            debuginfo=debuginfo,
        )
        map = self._map_from_ndrange(
            map_name, schedule, unroll_map, map_ranges, debuginfo=debuginfo)
        map_entry = nd.MapEntry(map)
        map_exit = nd.MapExit(map)
        self.add_nodes_from([map_entry, tasklet, map_exit])

        # Create access nodes
        if external_edges:
            input_data = set(memlet.data for memlet in inputs.values())
            output_data = set(memlet.data for memlet in outputs.values())
            inpdict = {}
            outdict = {}
            for inp in input_data:
                inpdict[inp] = self.add_read(inp)
            for out in output_data:
                outdict[out] = self.add_write(out)

        # Connect inputs from map to tasklet
        tomemlet = {}
        for name, memlet in inputs.items():
            # Set memlet local name
            memlet.name = name
            # Add internal memlet edge
            self.add_edge(map_entry, None, tasklet, name, memlet)
            tomemlet[memlet.data] = memlet

        # If there are no inputs, add empty memlet
        if len(inputs) == 0:
            self.add_edge(map_entry, None, tasklet, None, mm.EmptyMemlet())

        if external_edges:
            for inp, inpnode in inpdict.items():
                # Add external edge
                outer_memlet = propagate_memlet(self, tomemlet[inp], map_entry,
                                                True)
                self.add_edge(inpnode, None, map_entry, "IN_" + inp,
                              outer_memlet)

                # Add connectors to internal edges
                for e in self.out_edges(map_entry):
                    if e.data.data == inp:
                        e._src_conn = "OUT_" + inp

                # Add connectors to map entry
                map_entry.add_in_connector("IN_" + inp)
                map_entry.add_out_connector("OUT_" + inp)

        # Connect outputs from tasklet to map
        tomemlet = {}
        for name, memlet in outputs.items():
            # Set memlet local name
            memlet.name = name
            # Add internal memlet edge
            self.add_edge(tasklet, name, map_exit, None, memlet)
            tomemlet[memlet.data] = memlet

        # If there are no outputs, add empty memlet
        if len(outputs) == 0:
            self.add_edge(tasklet, None, map_exit, None, mm.EmptyMemlet())

        if external_edges:
            for out, outnode in outdict.items():
                # Add external edge
                outer_memlet = propagate_memlet(self, tomemlet[out], map_exit,
                                                True)
                self.add_edge(map_exit, "OUT_" + out, outnode, None,
                              outer_memlet)

                # Add connectors to internal edges
                for e in self.in_edges(map_exit):
                    if e.data.data == out:
                        e._dst_conn = "IN_" + out

                # Add connectors to map entry
                map_exit.add_in_connector("IN_" + out)
                map_exit.add_out_connector("OUT_" + out)

        return tasklet, map_entry, map_exit

    def add_reduce(
            self,
            wcr,
            axes,
            wcr_identity=None,
            schedule=dtypes.ScheduleType.Default,
            debuginfo=None,
    ):
        """ Adds a reduction node.
            :param wcr: A lambda function representing the reduction operation
            :param axes: A tuple of axes to reduce the input memlet from, or
                         None for all axes
            :param wcr_identity: If not None, initializes output memlet values
                                 with this value
            :param schedule: Reduction schedule type

            :return: A Reduce node
        """
        debuginfo = getdebuginfo(debuginfo)
        result = nd.Reduce(
            wcr, axes, wcr_identity, schedule, debuginfo=debuginfo)
        self.add_node(result)
        return result

    def add_edge_pair(
            self,
            scope_node,
            internal_node,
            external_node,
            internal_memlet,
            external_memlet=None,
            scope_connector=None,
            internal_connector=None,
            external_connector=None,
    ):
        """ Adds two edges around a scope node (e.g., map entry, consume
            exit).

            The internal memlet (connecting to the internal node) has to be
            specified. If external_memlet (i.e., connecting to the node out
            of the scope) is not specified, it is propagated automatically
            using internal_memlet and the scope.

            :param scope_node: A scope node (for example, map exit) to add
                               edges around.
            :param internal_node: The node within the scope to connect to. If
                                  `scope_node` is an entry node, this means
                                  the node connected to the outgoing edge,
                                  else incoming.
            :param external_node: The node out of the scope to connect to.
            :param internal_memlet: The memlet on the edge to/from
                                    internal_node.
            :param external_memlet: The memlet on the edge to/from
                                    external_node (optional, will propagate
                                    internal_memlet if not specified).
            :param scope_connector: A scope connector name (or a unique
                                    number if not specified).
            :param internal_connector: The connector on internal_node to
                                       connect to.
            :param external_connector: The connector on external_node to
                                       connect to.
            :return: A 2-tuple representing the (internal, external) edges.
        """
        if not isinstance(scope_node, (nd.EntryNode, nd.ExitNode)):
            raise ValueError("scope_node is not a scope entry/exit")

        # Autodetermine scope connector ID
        if scope_connector is None:
            # Pick out numbered connectors that do not lead into the scope range
            conn_id = 1
            for conn in scope_node.in_connectors | scope_node.out_connectors:
                if conn.startswith("IN_") or conn.startswith("OUT_"):
                    conn_name = conn[conn.find("_") + 1:]
                    try:
                        cid = int(conn_name)
                        if cid >= conn_id:
                            conn_id = cid + 1
                    except (TypeError, ValueError):
                        pass
            scope_connector = str(conn_id)

        # Add connectors
        scope_node.add_in_connector("IN_" + scope_connector)
        scope_node.add_out_connector("OUT_" + scope_connector)
        ##########################

        # Add internal edge
        if isinstance(scope_node, nd.EntryNode):
            iedge = self.add_edge(
                scope_node,
                "OUT_" + scope_connector,
                internal_node,
                internal_connector,
                internal_memlet,
            )
        else:
            iedge = self.add_edge(
                internal_node,
                internal_connector,
                scope_node,
                "IN_" + scope_connector,
                internal_memlet,
            )

        # Add external edge
        if external_memlet is None:
            # If undefined, propagate
            external_memlet = propagate_memlet(self, internal_memlet,
                                               scope_node, True)

        if isinstance(scope_node, nd.EntryNode):
            eedge = self.add_edge(
                external_node,
                external_connector,
                scope_node,
                "IN_" + scope_connector,
                external_memlet,
            )
        else:
            eedge = self.add_edge(
                scope_node,
                "OUT_" + scope_connector,
                external_node,
                external_connector,
                external_memlet,
            )

        return (iedge, eedge)

    def add_memlet_path(self,
                        *path_nodes,
                        memlet=None,
                        src_conn=None,
                        dst_conn=None):
        """ Adds a path of memlet edges between the given nodes, propagating
            from the given innermost memlet.

            :param *path_nodes: Nodes participating in the path (in the given
                                order).
            :keyword memlet: (mandatory) The memlet at the innermost scope
                             (e.g., the incoming memlet to a tasklet (last
                             node), or an outgoing memlet from an array
                             (first node), followed by scope exits).
            :keyword src_conn: Connector at the beginning of the path.
            :keyword dst_conn: Connector at the end of the path.
        """
        if memlet is None:
            raise TypeError("Innermost memlet cannot be None")
        if len(path_nodes) < 2:
            raise ValueError("Memlet path must consist of at least 2 nodes")

        src_node = path_nodes[0]
        dst_node = path_nodes[-1]

        # Add edges first so that scopes can be understood
        edges = [
            self.add_edge(path_nodes[i], None, path_nodes[i + 1], None,
                          mm.EmptyMemlet())
            for i in range(len(path_nodes) - 1)
        ]

        if not isinstance(memlet, dace.memlet.Memlet):
            raise TypeError("Expected Memlet, got: {}".format(
                type(memlet).__name__))

        sdict = self.scope_dict(validate=False)
        if scope_contains_scope(sdict, src_node, dst_node):
            propagate_forward = False
        else:  # dst node's scope is higher than src node, propagate out
            propagate_forward = True

        # Innermost edge memlet
        cur_memlet = memlet

        # Verify that connectors exist
        if (not isinstance(memlet, dace.memlet.EmptyMemlet)
                and hasattr(edges[0].src, "out_connectors")
                and isinstance(edges[0].src, nd.CodeNode) and
            (src_conn is None or src_conn not in edges[0].src.out_connectors)):
            raise ValueError("Output connector {} does not exist in {}".format(
                src_conn, edges[0].src.label))
        if (not isinstance(memlet, dace.memlet.EmptyMemlet)
                and hasattr(edges[-1].dst, "in_connectors")
                and isinstance(edges[-1].dst, nd.CodeNode) and
            (dst_conn is None or dst_conn not in edges[-1].dst.in_connectors)):
            raise ValueError("Input connector {} does not exist in {}".format(
                dst_conn, edges[-1].dst.label))

        path = edges if propagate_forward else reversed(edges)
        # Propagate and add edges
        for i, edge in enumerate(path):
            # Figure out source and destination connectors
            if propagate_forward:
                sconn = src_conn if i == 0 else (
                    "OUT_" + edge.src.last_connector())
                dconn = (dst_conn if i == len(edges) - 1 else
                         ("IN_" + edge.dst.next_connector()))
            else:
                sconn = (src_conn if i == len(edges) - 1 else
                         ("OUT_" + edge.src.next_connector()))
                dconn = dst_conn if i == 0 else (
                    "IN_" + edge.dst.last_connector())

            if isinstance(cur_memlet, dace.memlet.EmptyMemlet):
                if propagate_forward:
                    sconn = src_conn if i == 0 else None
                    dconn = dst_conn if i == len(edges) - 1 else None
                else:
                    sconn = src_conn if i == len(edges) - 1 else None
                    dconn = dst_conn if i == 0 else None

            # Modify edge to match memlet path
            edge._src_conn = sconn
            edge._dst_conn = dconn
            edge._data = cur_memlet

            # Add connectors to edges
            if propagate_forward:
                if dconn is not None:
                    edge.dst.add_in_connector(dconn)
                if sconn is not None:
                    edge.src.add_out_connector(sconn)
            else:
                if dconn is not None:
                    edge.dst.add_in_connector(dconn)
                if sconn is not None:
                    edge.src.add_out_connector(sconn)

            # Propagate current memlet to produce the next one
            if i < len(edges) - 1:
                snode = edge.dst if propagate_forward else edge.src
                if not isinstance(cur_memlet, dace.memlet.EmptyMemlet):
                    cur_memlet = propagate_memlet(self, cur_memlet, snode,
                                                  True)

    # DEPRECATED FUNCTIONS
    ######################################
    def add_array(self,
                  name,
                  shape,
                  dtype,
                  storage=dtypes.StorageType.Default,
                  materialize_func=None,
                  transient=False,
                  strides=None,
                  offset=None,
                  toplevel=False,
                  debuginfo=None,
<<<<<<< HEAD
                  find_new_name=False):
=======
                  total_size=None):
>>>>>>> a88b4230
        """ @attention: This function is deprecated. """
        warnings.warn(
            'The "SDFGState.add_array" API is deprecated, please '
            'use "SDFG.add_array" and "SDFGState.add_access"',
            DeprecationWarning)
        # Workaround to allow this legacy API
        if name in self.parent._arrays:
            del self.parent._arrays[name]
<<<<<<< HEAD
        self.parent.add_array(name, shape, dtype, storage, materialize_func,
                              transient, strides, offset, toplevel, debuginfo,
                              find_new_name)
=======
        self.parent.add_array(
            name,
            shape,
            dtype,
            storage,
            materialize_func,
            transient,
            strides,
            offset,
            toplevel,
            debuginfo,
            total_size=total_size)
>>>>>>> a88b4230
        return self.add_access(name, debuginfo)

    def add_stream(
            self,
            name,
            dtype,
            veclen=1,
            buffer_size=1,
            shape=(1, ),
            storage=dtypes.StorageType.Default,
            transient=False,
            offset=None,
            toplevel=False,
            debuginfo=None,
    ):
        """ @attention: This function is deprecated. """
        warnings.warn(
            'The "SDFGState.add_stream" API is deprecated, please '
            'use "SDFG.add_stream" and "SDFGState.add_access"',
            DeprecationWarning)
        # Workaround to allow this legacy API
        if name in self.parent._arrays:
            del self.parent._arrays[name]
        self.parent.add_stream(
            name,
            dtype,
            veclen,
            buffer_size,
            shape,
            storage,
            transient,
            offset,
            toplevel,
            debuginfo,
        )
        return self.add_access(name, debuginfo)

    def add_scalar(
            self,
            name,
            dtype,
            storage=dtypes.StorageType.Default,
            transient=False,
            toplevel=False,
            debuginfo=None,
    ):
        """ @attention: This function is deprecated. """
        warnings.warn(
            'The "SDFGState.add_scalar" API is deprecated, please '
            'use "SDFG.add_scalar" and "SDFGState.add_access"',
            DeprecationWarning)
        # Workaround to allow this legacy API
        if name in self.parent._arrays:
            del self.parent._arrays[name]
        self.parent.add_scalar(name, dtype, storage, transient, toplevel,
                               debuginfo)
        return self.add_access(name, debuginfo)

    def add_transient(self,
                      name,
                      shape,
                      dtype,
                      storage=dtypes.StorageType.Default,
                      materialize_func=None,
                      strides=None,
                      offset=None,
                      toplevel=False,
                      debuginfo=None,
                      total_size=None):
        """ @attention: This function is deprecated. """
        return self.add_array(
            name,
            shape,
            dtype,
            storage,
            materialize_func,
            True,
            strides,
            offset,
            toplevel,
            debuginfo,
            total_size=total_size)

    # SDFG queries
    ######################################
    def find_node(self, node_id_or_label):
        """ Finds a node according to its ID (if integer is
            provided) or label (if string is provided).

            :param node_id_or_label  Node ID (if int) or label (if str)
            :return A nodes.Node object
        """

        if isinstance(node_id_or_label, str):
            for n in self.nodes():
                if n.label == node_id_or_label:
                    return n
            raise LookupError("Node %s not found" % node_id_or_label)
        elif isinstance(node_id_or_label, int):
            return self.nodes()[node_id_or_label]
        else:
            raise TypeError("node_id_or_label is not an int nor string")

    def is_empty(self):
        return len([
            n for n in self.nodes() if not isinstance(n, nd.EmptyTasklet)
        ]) == 0

    def fill_scope_connectors(self):
        """ Creates new "IN_%d" and "OUT_%d" connectors on each scope entry
            and exit, depending on array names. """
        for nid, node in enumerate(self.nodes()):
            ####################################################
            # Add connectors to scope entries
            if isinstance(node, nd.EntryNode):
                # Find current number of input connectors
                num_inputs = len([
                    e for e in self.in_edges(node)
                    if e.dst_conn is not None and e.dst_conn.startswith("IN_")
                ])

                conn_to_data = {}

                # Append input connectors and get mapping of connectors to data
                for edge in self.in_edges(node):
                    if edge.dst_conn is not None and edge.dst_conn.startswith(
                            "IN_"):
                        conn_to_data[edge.data.data] = edge.dst_conn[3:]

                    # We're only interested in edges without connectors
                    if edge.dst_conn is not None or edge.data.data is None:
                        continue
                    edge._dst_conn = "IN_" + str(num_inputs + 1)
                    node._in_connectors.add(edge.dst_conn)
                    conn_to_data[edge.data.data] = num_inputs + 1

                    num_inputs += 1

                # Set the corresponding output connectors
                for edge in self.out_edges(node):
                    if edge.src_conn is not None:
                        continue
                    if edge.data.data is None:
                        continue
                    edge._src_conn = "OUT_" + str(conn_to_data[edge.data.data])
                    node._out_connectors.add(edge.src_conn)
            ####################################################
            # Same treatment for scope exits
            if isinstance(node, nd.ExitNode):
                # Find current number of output connectors
                num_outputs = len([
                    e for e in self.out_edges(node)
                    if e.src_conn is not None and e.src_conn.startswith("OUT_")
                ])

                conn_to_data = {}

                # Append output connectors and get mapping of connectors to data
                for edge in self.out_edges(node):
                    if edge.src_conn is not None and edge.src_conn.startswith(
                            "OUT_"):
                        conn_to_data[edge.data.data] = edge.src_conn[4:]

                    # We're only interested in edges without connectors
                    if edge.src_conn is not None or edge.data.data is None:
                        continue
                    edge._src_conn = "OUT_" + str(num_outputs + 1)
                    node._out_connectors.add(edge.src_conn)
                    conn_to_data[edge.data.data] = num_outputs + 1

                    num_outputs += 1

                # Set the corresponding input connectors
                for edge in self.in_edges(node):
                    if edge.dst_conn is not None:
                        continue
                    if edge.data.data is None:
                        continue
                    edge._dst_conn = "IN_" + str(conn_to_data[edge.data.data])
                    node._in_connectors.add(edge.dst_conn)

    def validate(self, sdfg, state_id) -> None:
        """ Verifies the correctness of an SDFG state by applying multiple
            tests. Raises an InvalidSDFGError with the erroneous node on
            failure.
        """
        if not validate_name(self._label):
            raise InvalidSDFGError("Invalid state name", sdfg, state_id)

        if self._parent != sdfg:
            raise InvalidSDFGError(
                "State does not point to the correct "
                "parent", sdfg, state_id)

        # Used in memlet validation
        if dace.Config.get_bool('experimental', 'validate_undefs'):
            scope_tree = self.scope_tree()

        # Unreachable
        ########################################
        if (sdfg.number_of_nodes() > 1 and sdfg.in_degree(self) == 0
                and sdfg.out_degree(self) == 0):
            raise InvalidSDFGError("Unreachable state", sdfg, state_id)

        for nid, node in enumerate(self.nodes()):
            # Node validation
            try:
                node.validate(sdfg, self)
            except InvalidSDFGError:
                raise
            except Exception as ex:
                raise InvalidSDFGNodeError(
                    "Node validation failed: " + str(ex), sdfg, state_id, nid)

            # Isolated nodes
            ########################################
            if self.in_degree(node) + self.out_degree(node) == 0:
                # One corner case: OK if this is a code node
                if isinstance(node, nd.CodeNode):
                    pass
                else:
                    raise InvalidSDFGNodeError("Isolated node", sdfg, state_id,
                                               nid)

            # Scope tests
            ########################################
            if isinstance(node, nd.EntryNode):
                if len(self.exit_nodes(node)) == 0:
                    raise InvalidSDFGNodeError(
                        "Entry node does not have matching "
                        "exit node",
                        sdfg,
                        state_id,
                        nid,
                    )

            if isinstance(node, (nd.EntryNode, nd.ExitNode)):
                for iconn in node.in_connectors:
                    if (iconn is not None and iconn.startswith("IN_") and
                        ("OUT_" + iconn[3:]) not in node.out_connectors):
                        raise InvalidSDFGNodeError(
                            "No match for input connector %s in output "
                            "connectors" % iconn,
                            sdfg,
                            state_id,
                            nid,
                        )
                for oconn in node.out_connectors:
                    if (oconn is not None and oconn.startswith("OUT_")
                            and ("IN_" + oconn[4:]) not in node.in_connectors):
                        raise InvalidSDFGNodeError(
                            "No match for output connector %s in input "
                            "connectors" % oconn,
                            sdfg,
                            state_id,
                            nid,
                        )

            # Node-specific tests
            ########################################
            if isinstance(node, nd.AccessNode):
                if node.data not in sdfg.arrays:
                    raise InvalidSDFGNodeError(
                        "Access node must point to a valid array name in the SDFG",
                        sdfg,
                        state_id,
                        nid,
                    )

                # Find uninitialized transients
                arr = sdfg.arrays[node.data]
                if (arr.transient and self.in_degree(node) == 0
                        and self.out_degree(node) > 0):
                    # Find other instances of node in predecessor states
                    states = sdfg.predecessor_states(self)
                    input_found = False
                    for state in states:
                        for onode in state.nodes():
                            if (isinstance(onode, nd.AccessNode)
                                    and onode.data == node.data):
                                if state.in_degree(onode) > 0:
                                    input_found = True
                                    break
                        if input_found:
                            break
                    if not input_found and node.setzero == False:
                        warnings.warn(
                            'WARNING: Use of uninitialized transient "%s" in state %s'
                            % (node.data, self.label))

            if isinstance(node,
                          nd.Reduce) and (len(self.in_edges(node)) != 1
                                          or len(self.out_edges(node)) != 1):
                raise InvalidSDFGNodeError(
                    "Reduce node must have exactly one input and output edges",
                    sdfg,
                    state_id,
                    nid,
                )

            if (isinstance(node, nd.ConsumeEntry)
                    and "IN_stream" not in node.in_connectors):
                raise InvalidSDFGNodeError(
                    "Consume entry node must have an input stream", sdfg,
                    state_id, nid)
            if (isinstance(node, nd.ConsumeEntry)
                    and "OUT_stream" not in node.out_connectors):
                raise InvalidSDFGNodeError(
                    "Consume entry node must have an internal stream",
                    sdfg,
                    state_id,
                    nid,
                )

            # Connector tests
            ########################################
            # Check for duplicate connector names (unless it's a nested SDFG)
            if (len(node.in_connectors & node.out_connectors) > 0
                    and not isinstance(node, nd.NestedSDFG)):
                dups = node.in_connectors & node.out_connectors
                raise InvalidSDFGNodeError(
                    "Duplicate connectors: " + str(dups), sdfg, state_id, nid)

            # Check for dangling connectors (incoming)
            for conn in node.in_connectors:
                incoming_edges = 0
                for e in self.in_edges(node):
                    # Connector found
                    if e.dst_conn == conn:
                        incoming_edges += 1

                if incoming_edges == 0:
                    raise InvalidSDFGNodeError(
                        "Dangling in-connector %s" % conn, sdfg, state_id, nid)
                # Connectors may have only one incoming edge
                # Due to input connectors of scope exit, this is only correct
                # in some cases:
                if incoming_edges > 1 and not isinstance(node, nd.ExitNode):
                    raise InvalidSDFGNodeError(
                        "Connector %s cannot have more "
                        "than one incoming edge, found %d" % (conn,
                                                              incoming_edges),
                        sdfg,
                        state_id,
                        nid,
                    )

            # Check for dangling connectors (outgoing)
            for conn in node.out_connectors:
                outgoing_edges = 0
                for e in self.out_edges(node):
                    # Connector found
                    if e.src_conn == conn:
                        outgoing_edges += 1

                if outgoing_edges == 0:
                    raise InvalidSDFGNodeError(
                        "Dangling out-connector %s" % conn, sdfg, state_id,
                        nid)

                # In case of scope exit, only one outgoing edge per connector
                # is allowed.
                if outgoing_edges > 1 and isinstance(node, nd.ExitNode):
                    raise InvalidSDFGNodeError(
                        "Connector %s cannot have more "
                        "than one outgoing edge, found %d" % (conn,
                                                              outgoing_edges),
                        sdfg,
                        state_id,
                        nid,
                    )

            # Check for edges to nonexistent connectors
            for e in self.in_edges(node):
                if e.dst_conn is not None and e.dst_conn not in node.in_connectors:
                    raise InvalidSDFGNodeError(
                        ("Memlet %s leading to " + "nonexistent connector %s")
                        % (str(e.data), e.dst_conn),
                        sdfg,
                        state_id,
                        nid,
                    )
            for e in self.out_edges(node):
                if e.src_conn is not None and e.src_conn not in node.out_connectors:
                    raise InvalidSDFGNodeError(
                        ("Memlet %s coming from " + "nonexistent connector %s")
                        % (str(e.data), e.src_conn),
                        sdfg,
                        state_id,
                        nid,
                    )
            ########################################

        # Memlet checks
        scope = self.scope_dict()
        for eid, e in enumerate(self.edges()):
            # Edge validation
            try:
                e.data.validate(sdfg, self)
            except InvalidSDFGError:
                raise
            except Exception as ex:
                raise InvalidSDFGEdgeError(
                    "Edge validation failed: " + str(ex), sdfg, state_id, eid)

            # For every memlet, obtain its full path in the DFG
            path = self.memlet_path(e)
            src_node = path[0].src
            dst_node = path[-1].dst

            # Check if memlet data matches src or dst nodes
            if (e.data.data is not None
                    and (isinstance(src_node, nd.AccessNode)
                         or isinstance(dst_node, nd.AccessNode))
                    and (not isinstance(src_node, nd.AccessNode)
                         or e.data.data != src_node.data)
                    and (not isinstance(dst_node, nd.AccessNode)
                         or e.data.data != dst_node.data)):
                raise InvalidSDFGEdgeError(
                    "Memlet data does not match source or destination "
                    "data nodes)",
                    sdfg,
                    state_id,
                    eid,
                )

            # Check memlet subset validity with respect to source/destination nodes
            if e.data.data is not None and e.data.allow_oob == False:
                subset_node = (dst_node if isinstance(dst_node, nd.AccessNode)
                               and e.data.data == dst_node.data else src_node)
                other_subset_node = (dst_node
                                     if isinstance(dst_node, nd.AccessNode)
                                     and e.data.data != dst_node.data else
                                     src_node)

                if isinstance(subset_node, nd.AccessNode):
                    arr = sdfg.arrays[subset_node.data]
                    # Dimensionality
                    if e.data.subset.dims() != len(arr.shape):
                        raise InvalidSDFGEdgeError(
                            "Memlet subset does not match node dimension "
                            "(expected %d, got %d)" % (len(arr.shape),
                                                       e.data.subset.dims()),
                            sdfg,
                            state_id,
                            eid,
                        )

                    # Bounds
                    if any(((minel + off) < 0) == True for minel, off in zip(
                            e.data.subset.min_element(), arr.offset)):
                        raise InvalidSDFGEdgeError(
                            "Memlet subset negative out-of-bounds", sdfg,
                            state_id, eid)
                    if any(((maxel + off) >= s) == True
                           for maxel, s, off in zip(
                               e.data.subset.max_element(), arr.shape,
                               arr.offset)):
                        raise InvalidSDFGEdgeError(
                            "Memlet subset out-of-bounds", sdfg, state_id, eid)
                # Test other_subset as well
                if e.data.other_subset is not None and isinstance(
                        other_subset_node, nd.AccessNode):
                    arr = sdfg.arrays[other_subset_node.data]
                    # Dimensionality
                    if e.data.other_subset.dims() != len(arr.shape):
                        raise InvalidSDFGEdgeError(
                            "Memlet other_subset does not match node dimension "
                            "(expected %d, got %d)" % (len(
                                arr.shape), e.data.other_subset.dims()),
                            sdfg,
                            state_id,
                            eid,
                        )

                    # Bounds
                    if any(((minel + off) < 0) == True for minel, off in zip(
                            e.data.other_subset.min_element(), arr.offset)):
                        raise InvalidSDFGEdgeError(
                            "Memlet other_subset negative out-of-bounds",
                            sdfg,
                            state_id,
                            eid,
                        )
                    if any(((maxel + off) >= s) == True
                           for maxel, s, off in zip(
                               e.data.other_subset.max_element(), arr.shape,
                               arr.offset)):
                        raise InvalidSDFGEdgeError(
                            "Memlet other_subset out-of-bounds", sdfg,
                            state_id, eid)

                # Test subset and other_subset for undefined symbols
                if dace.Config.get_bool('experimental', 'validate_undefs'):
                    defined_symbols = set(
                        map(str, scope_tree[scope[e.dst]].defined_vars))
                    undefs = (e.data.subset.free_symbols - defined_symbols)
                    if len(undefs) > 0:
                        raise InvalidSDFGEdgeError(
                            'Undefined symbols %s found in memlet subset' %
                            undefs, sdfg, state_id, eid)
                    if e.data.other_subset is not None:
                        undefs = (
                            e.data.other_subset.free_symbols - defined_symbols)
                        if len(undefs) > 0:
                            raise InvalidSDFGEdgeError(
                                'Undefined symbols %s found in memlet '
                                'other_subset' % undefs, sdfg, state_id, eid)
            #######################################

            # Memlet path scope lifetime checks
            # If scope(src) == scope(dst): OK
            if scope[src_node] == scope[dst_node] or src_node == scope[dst_node]:
                pass
            # If scope(src) contains scope(dst), then src must be a data node
            elif scope_contains_scope(scope, src_node, dst_node):
                if not isinstance(src_node, nd.AccessNode):
                    raise InvalidSDFGEdgeError(
                        "Memlet creates an "
                        "invalid path (source node %s should "
                        "be a data node)" % str(src_node),
                        sdfg,
                        state_id,
                        eid,
                    )
            # If scope(dst) contains scope(src), then dst must be a data node
            elif scope_contains_scope(scope, dst_node, src_node):
                if not isinstance(dst_node, nd.AccessNode):
                    raise InvalidSDFGEdgeError(
                        "Memlet creates an "
                        "invalid path (sink node %s should "
                        "be a data node)" % str(dst_node),
                        sdfg,
                        state_id,
                        eid,
                    )
            # If scope(dst) is disjoint from scope(src), it's an illegal memlet
            else:
                raise InvalidSDFGEdgeError(
                    "Illegal memlet between disjoint scopes", sdfg, state_id,
                    eid)

            # Check dimensionality of memory access
            if isinstance(e.data.subset, (sbs.Range, sbs.Indices)):
                if e.data.subset.dims() != len(sdfg.arrays[e.data.data].shape):
                    raise InvalidSDFGEdgeError(
                        "Memlet subset uses the wrong dimensions"
                        " (%dD for a %dD data node)" %
                        (e.data.subset.dims(),
                         len(sdfg.arrays[e.data.data].shape)),
                        sdfg,
                        state_id,
                        eid,
                    )

            # Verify that source and destination subsets contain the same
            # number of elements
            if e.data.other_subset is not None and not (
                (isinstance(src_node, nd.AccessNode)
                 and isinstance(sdfg.arrays[src_node.data], dt.Stream)) or
                (isinstance(dst_node, nd.AccessNode)
                 and isinstance(sdfg.arrays[dst_node.data], dt.Stream))):
                if (e.data.subset.num_elements() !=
                        e.data.other_subset.num_elements()):
                    raise InvalidSDFGEdgeError(
                        'Dimensionality mismatch between src/dst subsets',
                        sdfg, state_id, eid)
        ########################################


def scope_contains_scope(sdict, node, other_node):
    """ Returns true iff scope of `node` contains the scope of  `other_node`.
    """
    curnode = other_node
    nodescope = sdict[node]
    while curnode is not None:
        curnode = sdict[curnode]
        if curnode == nodescope:
            return True
    return False


def find_input_arraynode(graph, edge):
    result = graph.memlet_path(edge)[0]
    if not isinstance(result.src, nd.AccessNode):
        raise RuntimeError("Input array node not found for memlet " +
                           str(edge.data))
    return result.src


def find_output_arraynode(graph, edge):
    result = graph.memlet_path(edge)[-1]
    if not isinstance(result.dst, nd.AccessNode):
        raise RuntimeError("Output array node not found for memlet " +
                           str(edge.data))
    return result.dst


def _scope_subgraph(graph, entry_node, include_entry, include_exit):
    if not isinstance(entry_node, nd.EntryNode):
        raise TypeError("Received {}: should be dace.nodes.EntryNode".format(
            type(entry_node).__name__))
    node_to_children = graph.scope_dict(True)
    if include_exit:
        children_nodes = set(node_to_children[entry_node])
    else:
        # Assume the last node in the scope list is the exit node
        children_nodes = set(node_to_children[entry_node][:-1])
    map_nodes = [
        node for node in children_nodes if isinstance(node, nd.EntryNode)
    ]
    while len(map_nodes) > 0:
        next_map_nodes = []
        # Traverse children map nodes
        for map_node in map_nodes:
            # Get child map subgraph (1 level)
            more_nodes = set(node_to_children[map_node])
            # Unionize children_nodes with new nodes
            children_nodes |= more_nodes
            # Add nodes of the next level to next_map_nodes
            next_map_nodes.extend([
                node for node in more_nodes if isinstance(node, nd.EntryNode)
            ])
        map_nodes = next_map_nodes

    if include_entry:
        children_nodes.add(entry_node)

    # Preserve order of nodes
    return ScopeSubgraphView(graph,
                             [n for n in graph.nodes() if n in children_nodes])


def _scope_dict_inner(graph, node_queue, current_scope, node_to_children,
                      result):
    """ Returns a queue of nodes that are external to the current scope. """
    # Initialize an empty list, if necessary
    if node_to_children and current_scope not in result:
        result[current_scope] = []

    external_queue = collections.deque()

    visited = set()
    while len(node_queue) > 0:
        node = node_queue.popleft()

        # If this node has been visited already, skip it
        if node in visited:
            continue
        visited.add(node)

        # Set the node parent (or its parent's children)
        if not node_to_children:
            result[node] = current_scope
        else:
            result[current_scope].append(node)

        successors = [n for n in graph.successors(node) if n not in visited]

        # If this is an Entry Node, we need to recurse further
        if isinstance(node, nd.EntryNode):
            node_queue.extend(
                _scope_dict_inner(graph, collections.deque(successors), node,
                                  node_to_children, result))
        # If this is an Exit Node, we push the successors to the external
        # queue
        elif isinstance(node, nd.ExitNode):
            external_queue.extend(successors)
        # Otherwise, it is a plain node, and we push its successors to the
        # same queue
        else:
            node_queue.extend(successors)

    return external_queue


def _scope_dict_to_ids(state: SDFGState, scope_dict: Dict[Any, List[Any]]):
    """ Return a JSON-serializable dictionary of a scope dictionary,
        using integral node IDs instead of object references. """

    def node_id_or_none(node):
        if node is None: return -1
        return state.node_id(node)

    return {
        node_id_or_none(k): [node_id_or_none(vi) for vi in v]
        for k, v in scope_dict.items()
    }


def concurrent_subgraphs(graph):
    """ Finds subgraphs of an SDFGState or ScopeSubgraphView that can
        run concurrently. """
    if not (isinstance(graph, SDFGState)
            or isinstance(graph, ScopeSubgraphView)):
        raise TypeError(
            "Expected SDFGState or ScopeSubgraphView, got: {}".format(
                type(graph).__name__))
    candidates = graph.source_nodes()
    components = collections.OrderedDict()  # {start node: nodes in component}
    for cand in candidates:
        if isinstance(cand, dace.graph.nodes.AccessNode):
            # AccessNodes can be read from multiple concurrent components, so
            # check all out edges
            start_nodes = [e.dst for e in graph.out_edges(cand)]
            for n in start_nodes:
                if n not in components:
                    components[n] = {cand, n}
                else:
                    # Components can read from multiple start arrays
                    components[n].add(cand)
        else:
            # The source node == the first control or compute node
            components[cand] = {cand}
    subgraphs = []  # [{nodes in subgraph}]
    for i, start_node in enumerate(components):
        # Do BFS and find all nodes reachable from this start node
        seen = set()
        to_search = [start_node]
        while len(to_search) > 0:
            node = to_search.pop()
            if node in seen:
                continue
            seen.add(node)
            for e in graph.out_edges(node):
                if e.dst not in seen:
                    to_search.append(e.dst)
        # If this component overlaps with any previously determined components,
        # fuse them
        for other in subgraphs:
            if len(other & seen) > 0:
                # Add both traversed node and potential data source nodes
                other |= seen | components[start_node]
                break
        else:
            # If there was no overlap, this is a concurrent subgraph
            subgraphs.append(seen | components[start_node])
    # Now stick each of the found components in a ScopeSubgraphView and return
    # them. Sort according to original order of nodes
    all_nodes = graph.nodes()
    return [
        ScopeSubgraphView(graph, [n for n in all_nodes if n in sg])
        for sg in subgraphs
    ]


def scope_symbols(dfg):
    """ Returns all symbols used in scopes within the given DFG, separated
        into (iteration variables, symbols used in subsets). """
    iteration_variables = collections.OrderedDict()
    subset_symbols = collections.OrderedDict()
    sdict = dfg.scope_dict()
    for n in dfg.nodes():
        # TODO(later): Refactor to method on Node objects
        if isinstance(n, dace.graph.nodes.NestedSDFG):
            iv, ss = n.sdfg.scope_symbols()
            iteration_variables.update(iv)
            subset_symbols.update(ss)
            continue
        if not isinstance(n, dace.graph.nodes.EntryNode):
            continue
        if isinstance(n, dace.graph.nodes.MapEntry):
            # Collect dynamic map range symbols from parent scopes
            dynamic_symbols = set()
            parent = n
            while parent is not None:
                dynamic_symbols |= parent.in_connectors
                parent = sdict[parent]

            for param in n.params:
                iteration_variables[param] = dt.Scalar(
                    symbolic.symbol(param).dtype)
            for dim in n.map.range:
                try:
                    for i in dim:
                        if isinstance(i, sp.Expr):
                            subset_symbols.update(
                                (k.name, dt.Scalar(k.dtype))
                                for k in i.free_symbols
                                if k.name not in dynamic_symbols)
                except TypeError:  # X object is not iterable
                    if isinstance(dim, sp.Expr):
                        subset_symbols.update((k.name, dt.Scalar(k.dtype))
                                              for k in dim.free_symbols
                                              if k.name not in dynamic_symbols)
                    else:
                        raise TypeError(
                            "Unexpected map range type for {}: {}".format(
                                n.map,
                                type(n.map.range).__name__))
        elif isinstance(n, dace.graph.nodes.ConsumeEntry):
            # Collect dynamic map range symbols from parent scopes
            dynamic_symbols = set()
            parent = n
            while parent is not None:
                dynamic_symbols |= parent.in_connectors
                parent = sdict[parent]

            # Add PE index as iteration variable
            iteration_variables[n.consume.pe_index] = dt.Scalar(
                symbolic.symbol(n.consume.pe_index).dtype)
            if isinstance(n.consume.num_pes, sp.Expr):
                subset_symbols.update((k.name, dt.Scalar(k.dtype))
                                      for k in n.consume.num_pes.free_symbols
                                      if k.name not in dynamic_symbols)
        else:
            raise TypeError("Unsupported entry node type: {}".format(
                type(n).__name__))
    return iteration_variables, subset_symbols


def data_symbols(dfg):
    """ Returns all symbols used in data nodes within the specified DFG. """
    sdfg = dfg.parent
    result = collections.OrderedDict()
    # Scalars determining the size of arrays
    for d in dfg.nodes():
        # Update symbols with symbols in nested SDFGs
        if isinstance(d, nd.NestedSDFG):
            result.update(d.sdfg.data_symbols(True))
            continue
        if not isinstance(d, nd.AccessNode):
            continue
        ddesc = d.desc(sdfg)
        for s in itertools.chain(ddesc.shape, ddesc.strides, ddesc.offset):
            if isinstance(s, sp.Expr):
                result.update((k.name, dt.Scalar(k.dtype))
                              for k in s.free_symbols
                              if not k.name.startswith("__dace"))
    return result


def undefined_symbols(sdfg, obj, include_scalar_data):
    """ Returns all symbols used in this object that are undefined, and thus
        must be given as input parameters. """
    scalar_arguments = sdfg.scalar_parameters(False)
    if include_scalar_data:
        symbols = collections.OrderedDict(
            (name, data) for name, data in scalar_arguments)
    else:
        symbols = collections.OrderedDict()
    defined = set(sdfg.constants.keys())
    symbols.update(
        obj.data_symbols(True)
        if isinstance(obj, SDFG) else obj.data_symbols())
    assigned, used = obj.interstate_symbols()
    defined |= assigned.keys()
    symbols.update(used)
    iteration_variables, subset_symbols = obj.scope_symbols()
    symbols.update(subset_symbols)
    if sdfg.parent is not None:
        # Find parent Nested SDFG node
        parent_node = next(
            n for n in sdfg.parent.nodes()
            if isinstance(n, nd.NestedSDFG) and n.sdfg.name == sdfg.name)
        defined |= sdfg._parent_sdfg.symbols_defined_at(
            parent_node, sdfg.parent).keys()
    # Don't include iteration variables
    # (TODO: this is too lenient; take scope into account)
    defined |= iteration_variables.keys()
    defined |= {
        n.data
        for n, scope in obj.all_nodes_recursive()
        if (isinstance(n, dace.graph.nodes.AccessNode) and (
            scope.parent is None and n.desc(scope).transient or scope.parent))
    }
    symbols = collections.OrderedDict(
        (key, value) for key, value in symbols.items()
        if key not in defined and not key.startswith('__dace'))
    return symbols


def interstate_symbols(dfg):
    """ Returns all symbols used in interstate edges in nested SDFGs within
        this state. """
    assigned = collections.OrderedDict()
    used = collections.OrderedDict()
    for node in dfg.nodes():
        if isinstance(node, dace.graph.nodes.NestedSDFG):
            a, u = node.sdfg.interstate_symbols()
            assigned.update(a)

            # Filter used symbols if they belong to SDFG input/output connectors
            u = {
                k: v
                for k, v in u.items()
                if k not in (node.in_connectors | node.out_connectors)
            }
            used.update(u)

    return assigned, used


def top_level_transients(dfg):
    """ Iterate over top-level transients (i.e., ones that exist in multiple
        states or scopes) of the passed dataflow graph. """
    sdfg = dfg.parent
    visited_transients = set()
    scope_dict = dfg.scope_dict(node_to_children=True)
    for node in scope_dict[None]:  # Top-level nodes
        if not isinstance(node, nd.AccessNode):
            continue
        if node.data in visited_transients:
            continue
        if not node.desc(sdfg).transient:
            continue
        visited_transients.add(node.data)
        yield node.data


def all_transients(dfg):
    """ Iterate over all transient data in the specified dataflow graph. """
    visited = set()
    for node in dfg.nodes():
        if not isinstance(node, dace.graph.nodes.AccessNode):
            continue
        if not node.desc(dfg.parent).transient:
            continue
        if node.data in visited:
            continue
        visited.add(node.data)
        yield node.data


def _transients_in_scope(sdfg, scope, scope_dict):
    return set(node.data
               for node in scope_dict[scope.entry if scope else scope]
               if isinstance(node, nd.AccessNode)
               and sdfg.arrays[node.data].transient)


def local_transients(sdfg, dfg, entry_node):
    """ Returns transients local to the scope defined by the specified entry
        node in the dataflow graph. """
    state: SDFGState = dfg._graph
    scope_dict = state.scope_dict(node_to_children=True)
    scope_tree = state.scope_tree()
    current_scope = scope_tree[entry_node]

    # Start by setting shared transients as defined
    defined_transients = set(sdfg.shared_transients())

    # Get access nodes in current scope
    transients = _transients_in_scope(sdfg, current_scope, scope_dict)

    # Add transients defined in parent scopes
    while current_scope is not None:
        current_scope = current_scope.parent
        defined_transients.update(
            _transients_in_scope(sdfg, current_scope, scope_dict))

    return sorted(list(transients - defined_transients))


def compile(function_or_sdfg, *args, **kwargs):
    """ Obtain a runnable binary from a Python (@dace.program) function. """
    if isinstance(function_or_sdfg, dace.frontend.python.parser.DaceProgram):
        sdfg = dace.frontend.python.parser.parse_from_function(
            function_or_sdfg, *args, **kwargs)
    elif isinstance(function_or_sdfg, SDFG):
        sdfg = function_or_sdfg
    else:
        raise TypeError("Unsupported function type")
    return sdfg.compile(**kwargs)


def is_devicelevel(sdfg: SDFG, state: SDFGState, node: dace.graph.nodes.Node):
    """ Tests whether a node in an SDFG is contained within GPU device-level
        code.
        :param sdfg: The SDFG in which the node resides.
        :param state: The SDFG state in which the node resides.
        :param node: The node in question
        :return: True if node is in device-level code, False otherwise.
    """
    while sdfg is not None:
        sdict = state.scope_dict()
        scope = sdict[node]
        while scope is not None:
            if scope.schedule in dtypes.GPU_SCHEDULES:
                return True
            scope = sdict[scope]
        # Traverse up nested SDFGs
        if sdfg.parent is not None:
            if isinstance(sdfg.parent, SDFGState):
                parent = sdfg.parent.parent
            else:
                parent = sdfg.parent
            state, node = next(
                (s, n) for s in parent.nodes() for n in s.nodes()
                if isinstance(n, nd.NestedSDFG) and n.sdfg.name == sdfg.name)
        else:
            parent = sdfg.parent
        sdfg = parent
    return False


def replace(subgraph: Union[SDFGState, ScopeSubgraphView, SubgraphView],
            name: str, new_name: str):
    """ Finds and replaces all occurrences of a symbol or array in the given
        subgraph.
        :param subgraph: The given graph or subgraph to replace in.
        :param name: Name to find.
        :param new_name: Name to replace.
    """
    symrepl = {
        symbolic.symbol(name):
        symbolic.symbol(new_name) if isinstance(new_name, str) else new_name
    }

    def replsym(symlist):
        if symlist is None:
            return None
        if isinstance(symlist, (symbolic.SymExpr, symbolic.symbol, sp.Basic)):
            return symlist.subs(symrepl)
        for i, dim in enumerate(symlist):
            try:
                symlist[i] = tuple(
                    d.subs(symrepl) if symbolic.issymbolic(d) else d
                    for d in dim)
            except TypeError:
                symlist[i] = (dim.subs(symrepl)
                              if symbolic.issymbolic(dim) else dim)
        return symlist

    # Replace in node properties
    for node in subgraph.nodes():
        for propclass, propval in node.properties():
            pname = propclass.attr_name
            if isinstance(propclass, properties.SymbolicProperty):
                setattr(node, pname, propval.subs({name: new_name}))
            if isinstance(propclass, properties.DataProperty):
                if propval == name:
                    setattr(node, pname, new_name)
            if isinstance(propclass, properties.RangeProperty):
                setattr(node, pname, replsym(propval))
            if isinstance(propclass, properties.CodeProperty):
                for stmt in propval['code_or_block']:
                    ASTFindReplace({name: new_name}).visit(stmt)

    # Replace in memlets
    for edge in subgraph.edges():
        if edge.data.data == name:
            edge.data.data = new_name
        edge.data.subset = replsym(edge.data.subset)
        edge.data.other_subset = replsym(edge.data.other_subset)


def is_array_stream_view(sdfg: SDFG, dfg: SDFGState, node: nd.AccessNode):
    """ Test whether a stream is directly connected to an array. """

    # Test all memlet paths from the array. If the path goes directly
    # to/from a stream, construct a stream array view
    all_source_paths = []
    source_paths = []
    all_sink_paths = []
    sink_paths = []
    for e in dfg.in_edges(node):
        src_node = dfg.memlet_path(e)[0].src
        # Append empty path to differentiate between a copy and an array-view
        if isinstance(src_node, nd.CodeNode):
            all_source_paths.append(None)
        # Append path from source node
        if isinstance(src_node, nd.AccessNode) and isinstance(
                src_node.desc(sdfg), dt.Array):
            source_paths.append(src_node)
    for e in dfg.out_edges(node):
        sink_node = dfg.memlet_path(e)[-1].dst

        # Append empty path to differentiate between a copy and an array-view
        if isinstance(sink_node, nd.CodeNode):
            all_sink_paths.append(None)
        # Append path to sink node
        if isinstance(sink_node, nd.AccessNode) and isinstance(
                sink_node.desc(sdfg), dt.Array):
            sink_paths.append(sink_node)

    all_sink_paths.extend(sink_paths)
    all_source_paths.extend(source_paths)

    # Special case: stream can be represented as a view of an array
    if ((len(all_source_paths) > 0 and len(sink_paths) == 1)
            or (len(all_sink_paths) > 0 and len(source_paths) == 1)):
        # TODO: What about a source path?
        arrnode = sink_paths[0]
        # Only works if the stream itself is not an array of streams
        if list(node.desc(sdfg).shape) == [1]:
            node.desc(sdfg).sink = arrnode.data  # For memlet generation
            arrnode.desc(
                sdfg).src = node.data  # TODO: Move src/sink to node, not array
            return True
    return False


def dynamic_map_inputs(state: SDFGState,
                       map_entry: nd.MapEntry) -> List[MultiConnectorEdge]:
    return [
        e for e in state.in_edges(map_entry)
        if e.dst_conn and not e.dst_conn.startswith('IN_')
    ]


def has_dynamic_map_inputs(state: SDFGState, map_entry: nd.MapEntry) -> bool:
    return len(dynamic_map_inputs(state, map_entry)) > 0


def _get_optimizer_class(class_override):
    """ Imports and returns a class string defined in the configuration
        (under "optimizer.interface") or overridden in the input
        class_override argument. Empty string, False, or failure to find the
        class skips the process.

        @note: This method uses pydoc to locate the class.
    """
    clazz = class_override
    if class_override is None:
        clazz = Config.get("optimizer", "interface")

    if clazz == "" or clazz == False:
        return None

    result = locate(clazz)
    if result is None:
        warnings.warn('Optimizer interface class "%s" not found' % clazz)

    return result<|MERGE_RESOLUTION|>--- conflicted
+++ resolved
@@ -1215,7 +1215,6 @@
         self.add_node(state, is_start_state=is_start_state)
         return state
 
-<<<<<<< HEAD
     def _find_new_name(self, name: str):
         """ Tries to find a new name by adding an underscore and a number. """
         index = 0
@@ -1224,8 +1223,6 @@
 
         return name + ('_%d' % index)
 
-=======
->>>>>>> a88b4230
     def add_array(self,
                   name: str,
                   shape,
@@ -1238,12 +1235,8 @@
                   toplevel=False,
                   debuginfo=None,
                   allow_conflicts=False,
-<<<<<<< HEAD
-                  access_order=None,
+                  total_size=None,
                   find_new_name=False):
-=======
-                  total_size=None):
->>>>>>> a88b4230
         """ Adds an array to the SDFG data descriptor store. """
 
         if not isinstance(name, str):
@@ -1285,7 +1278,6 @@
             total_size=total_size)
 
         self._arrays[name] = desc
-<<<<<<< HEAD
         return name, desc
 
     def add_stream(self,
@@ -1296,28 +1288,10 @@
                    shape=(1, ),
                    storage=dtypes.StorageType.Default,
                    transient=False,
-                   strides=None,
                    offset=None,
                    toplevel=False,
                    debuginfo=None,
                    find_new_name=False):
-=======
-        return desc
-
-    def add_stream(
-            self,
-            name: str,
-            dtype,
-            veclen=1,
-            buffer_size=1,
-            shape=(1, ),
-            storage=dtypes.StorageType.Default,
-            transient=False,
-            offset=None,
-            toplevel=False,
-            debuginfo=None,
-    ):
->>>>>>> a88b4230
         """ Adds a stream to the SDFG data descriptor store. """
         if not isinstance(name, str):
             raise TypeError(
@@ -1383,11 +1357,7 @@
         )
 
         self._arrays[name] = desc
-<<<<<<< HEAD
         return name, desc
-=======
-        return desc
->>>>>>> a88b4230
 
     def add_transient(self,
                       name,
@@ -1400,12 +1370,8 @@
                       toplevel=False,
                       debuginfo=None,
                       allow_conflicts=False,
-<<<<<<< HEAD
-                      access_order=None,
+                      total_size=None,
                       find_new_name=False):
-=======
-                      total_size=None):
->>>>>>> a88b4230
         """ Convenience function to add a transient array to the data
             descriptor store. """
         return self.add_array(
@@ -1420,12 +1386,8 @@
             toplevel=toplevel,
             debuginfo=debuginfo,
             allow_conflicts=allow_conflicts,
-<<<<<<< HEAD
-            access_order=access_order,
+            total_size=total_size,
             find_new_name=find_new_name)
-=======
-            total_size=total_size)
->>>>>>> a88b4230
 
     def temp_data_name(self):
         """ Returns a temporary data descriptor name that can be used in this SDFG. """
@@ -3246,11 +3208,8 @@
                   offset=None,
                   toplevel=False,
                   debuginfo=None,
-<<<<<<< HEAD
+                  total_size=None,
                   find_new_name=False):
-=======
-                  total_size=None):
->>>>>>> a88b4230
         """ @attention: This function is deprecated. """
         warnings.warn(
             'The "SDFGState.add_array" API is deprecated, please '
@@ -3259,11 +3218,6 @@
         # Workaround to allow this legacy API
         if name in self.parent._arrays:
             del self.parent._arrays[name]
-<<<<<<< HEAD
-        self.parent.add_array(name, shape, dtype, storage, materialize_func,
-                              transient, strides, offset, toplevel, debuginfo,
-                              find_new_name)
-=======
         self.parent.add_array(
             name,
             shape,
@@ -3275,8 +3229,8 @@
             offset,
             toplevel,
             debuginfo,
+            find_new_name=find_new_name,
             total_size=total_size)
->>>>>>> a88b4230
         return self.add_access(name, debuginfo)
 
     def add_stream(
